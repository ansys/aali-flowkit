// Copyright (C) 2025 ANSYS, Inc. and/or its affiliates.
// SPDX-License-Identifier: MIT
//
//
// Permission is hereby granted, free of charge, to any person obtaining a copy
// of this software and associated documentation files (the "Software"), to deal
// in the Software without restriction, including without limitation the rights
// to use, copy, modify, merge, publish, distribute, sublicense, and/or sell
// copies of the Software, and to permit persons to whom the Software is
// furnished to do so, subject to the following conditions:
//
// The above copyright notice and this permission notice shall be included in all
// copies or substantial portions of the Software.
//
// THE SOFTWARE IS PROVIDED "AS IS", WITHOUT WARRANTY OF ANY KIND, EXPRESS OR
// IMPLIED, INCLUDING BUT NOT LIMITED TO THE WARRANTIES OF MERCHANTABILITY,
// FITNESS FOR A PARTICULAR PURPOSE AND NONINFRINGEMENT. IN NO EVENT SHALL THE
// AUTHORS OR COPYRIGHT HOLDERS BE LIABLE FOR ANY CLAIM, DAMAGES OR OTHER
// LIABILITY, WHETHER IN AN ACTION OF CONTRACT, TORT OR OTHERWISE, ARISING FROM,
// OUT OF OR IN CONNECTION WITH THE SOFTWARE OR THE USE OR OTHER DEALINGS IN THE
// SOFTWARE.

package externalfunctions

import (
	"context"
	//"fmt"
	"strings"

	"github.com/ansys/aali-flowkit/pkg/privatefunctions/graphdb"
	qdrant_utils "github.com/ansys/aali-flowkit/pkg/privatefunctions/qdrant"
	"github.com/ansys/aali-sharedtypes/pkg/aali_graphdb"
	"github.com/ansys/aali-sharedtypes/pkg/config"
	"github.com/ansys/aali-sharedtypes/pkg/logging"
	"github.com/ansys/aali-sharedtypes/pkg/sharedtypes"
	"github.com/google/uuid"
	"github.com/qdrant/go-client/qdrant"
)

// PyaedtGetElementContextFromGraphDb  graph database.
//
// Tags:
//   - @displayName: Pyaedt Get examples from graph db
//
// Parameters:
//   - elementName - string
//   - elementType - string
//
// TODO: Move to pyaedt.go file
func PyaedtGetElementContextFromGraphDb(dbResponses []sharedtypes.ApiDbResponse) (exampleNames []string, parameters []string, returnTypes []string) {
	ctx := &logging.ContextMap{}
	err := graphdb.Initialize(config.GlobalConfig.GRAPHDB_ADDRESS)
	if err != nil {
		logPanic(nil, "error initializing graphdb: %v", err)
	}
	// kapatil : instead of element names, can we use GUID ?
	// Assuming this is a single entry point
	if len(dbResponses) > 0 {
		elementType := dbResponses[0].Type
		elementName := dbResponses[0].Name
		logging.Log.Debugf(ctx, "reading entry points %s of type %s", elementName, elementType)
		// Get pyaedt group
		// if element type = method -> go to class -> check isPyaedtGroup
		// if element type = class -> check isPyaedtGroup
		//exampleNames, err := graphdb.GraphDbDriver.GetExamplesFromCodeGenerationElement(elementType, elementName)
		if err != nil {
			logPanic(ctx, "error Getting examples from code generation element: %v", err)
		}
		if len(exampleNames) > 0 {
			for ex, _ := range exampleNames {
				logging.Log.Debugf(ctx, "Reading examples %v", ex)
			}
		} else {
			logging.Log.Debugf(ctx, "No db points for this entry point")
		}
		// Get Parameters
		//parameters, err := graphdb.GraphDbDriver.GetParametersFromCodeGenerationElement(elementType, elementName)
		if err != nil {
			logPanic(ctx, "error Getting parameters from code generation element: %v", err)
		}
		if len(parameters) > 0 {
			for ex, _ := range parameters {
				logging.Log.Debugf(ctx, "Reading parameters %v", ex)
			}
		} else {
			logging.Log.Debugf(ctx, "No db points for this entry point")
		}

		// Get Return types
		//returnTypes, err := graphdb.GraphDbDriver.GetReturnTypesFromCodeGenerationElement(elementType, elementName)
		if err != nil {
			logPanic(ctx, "error Getting return types  from code generation element: %v", err)
		}
		if len(returnTypes) > 0 {
			for ex, _ := range returnTypes {
				logging.Log.Debugf(ctx, "Reading returnTypes %v", ex)
			}
		} else {
			logging.Log.Debugf(ctx, "No db points for this entry point")
		}

	} else {
		logging.Log.Debugf(ctx, "Graph DB no entry point found!!!")
	}
	return exampleNames, parameters, returnTypes

}

// SendVectorsToUserGuide sends the given vector to the user guide  and returns the most relevant data
//
// Tags:
//   - @displayName: User guide Similarity Search
//
// Parameters:
//   - vector: the vector to be sent to the KnowledgeDB
//   - keywords: the keywords to be used to filter the results
//   - keywordsSearch: the flag to enable the keywords search
//   - collection: the collection name
//   - similaritySearchResults: the number of results to be returned
//   - similaritySearchMinScore: the minimum score for the results
//   - sparseVector: optional sparse vector for hybrid search (pass empty map for dense-only search)
//
// Returns:
//   - databaseResponse: an array of the most relevant data
func SendVectorsToUserGuide(vector []float32, keywords []string, keywordsSearch bool, collection string, similaritySearchResults int, similaritySearchMinScore float64, sparseVector map[uint]float32) (citations []string ) {//databaseResponse []sharedtypes.DbResponse) {
	// Use the provided sparse vector directly (will be empty map if not provided)
	sparse := sparseVector
        collection = "user_guide"
	logCtx := &logging.ContextMap{}
	client, err := qdrant_utils.QdrantClient()
	if err != nil {
		logPanic(logCtx, "unable to create qdrant client: %q", err)
	}
	// Pure vector similarity search across all collection types
	filter := qdrant.Filter{}
	// Note: Keyword search disabled for now to ensure broad compatibility

	limit := uint64(similaritySearchResults)
	scoreThreshold := float32(similaritySearchMinScore)

	var query qdrant.QueryPoints

	// Use fusion if both dense and sparse vectors are available
	if sparse != nil && len(sparse) > 0 {
		// Create prefetch queries for hybrid search using RRF (Reciprocal Rank Fusion)
		prefetchQueries := []*qdrant.PrefetchQuery{
			// Dense vector search prefetch
			{
				Query:  qdrant.NewQueryDense(vector),
				Using:  nil, // Use default (unnamed) vector
				Filter: &filter,
				Limit:  &limit,
			},
			// Sparse vector search prefetch
			{
				Query:  createSparseQuery(sparse),
				Using:  qdrant.PtrOf("sparse_vector"), // Use sparse vector field
				Filter: &filter,
				Limit:  &limit,
			},
		}

		query = qdrant.QueryPoints{
			CollectionName: collection,
			Query:          qdrant.NewQueryFusion(qdrant.Fusion_RRF), // Use Reciprocal Rank Fusion
			Prefetch:       prefetchQueries,
			Limit:          &limit,
			ScoreThreshold: &scoreThreshold,
			Filter:         &filter,
			WithVectors:    qdrant.NewWithVectorsEnable(false),
			WithPayload:    qdrant.NewWithPayloadEnable(true),
		}
	} else {
		// DENSE-ONLY SEARCH: Simplified approach
		query = qdrant.QueryPoints{
			CollectionName: collection,
			Query:          qdrant.NewQueryDense(vector),
			Limit:          &limit,
			ScoreThreshold: &scoreThreshold,
			Filter:         &filter,
			WithVectors:    qdrant.NewWithVectorsEnable(false),
			WithPayload:    qdrant.NewWithPayloadEnable(true),
		}
	}

	// perform the qdrant query
	// TODO: Check only leaf nodes/pages here ?
	//filter := qdrant.Filter{
		//Must: []*qdrant.Condition{
		//	qdrant.NewMatchInt("level", 2),
		//},
	//}
	//if keywordsSearch {
	//	filter.Must = append(filter.Must, qdrant.NewMatchKeywords("name_formatted", keywords...)) // filter.Should
	//	logging.Log.Debugf(&logging.ContextMap{}, "kapatil: keywordsSearch filter added")
	//}
	//logging.Log.Debugf(&logging.ContextMap{}, "kapatil: Similarity search Query to Qdrant %s", query)
	scoredPoints, err := client.Query(context.TODO(), &query)
	if err != nil {
		logPanic(logCtx, "error in qdrant query: %q", err)
	}

	// Transform results
	logging.Log.Debugf(&logging.ContextMap{}, "kapatil: Got %f points from qdrant query", len(scoredPoints))
	citations = make([]string, len(scoredPoints))
	dbResponses := make([]sharedtypes.DbResponse, len(scoredPoints))
	for i, scoredPoint := range scoredPoints {
		logging.Log.Debugf(&logging.ContextMap{}, "Result #%d:", i)
		logging.Log.Debugf(&logging.ContextMap{}, "Similarity score: %v", scoredPoint.Score)
		dbResponse, err := qdrant_utils.QdrantPayloadToType[sharedtypes.DbResponse](scoredPoint.GetPayload())
                // Add the result to the list
		if err != nil {
		}
		dbResponses[i] = dbResponse
		citations = append(citations, dbResponse.DocumentName)
		//logging.Log.Debugf(&logging.ContextMap{}, "Similarity doc title: %v", dbResponse.Title)
		logging.Log.Debugf(&logging.ContextMap{}, "Similarity doc path relative: %v", dbResponse.DocumentName)

	}
	// 
	return citations

}


// SendVectorsToKnowledgeDB sends the given vector to the KnowledgeDB and returns the most relevant data
//
// Tags:
//   - @displayName: Similarity Search
//
// Parameters:
//   - vector: the vector to be sent to the KnowledgeDB
//   - keywords: the keywords to be used to filter the results
//   - keywordsSearch: the flag to enable the keywords search
//   - collection: the collection name
//   - similaritySearchResults: the number of results to be returned
//   - similaritySearchMinScore: the minimum score for the results
//   - sparseVector: optional sparse vector for hybrid search (pass empty map for dense-only search)
//
// Returns:
//   - databaseResponse: an array of the most relevant data
func SendVectorsToKnowledgeDB(vector []float32, keywords []string, keywordsSearch bool, collection string, similaritySearchResults int, similaritySearchMinScore float64, sparseVector map[uint]float32) (databaseResponse []sharedtypes.ApiDbResponse) {
	// Use the provided sparse vector directly (will be empty map if not provided)
	sparse := sparseVector

	logCtx := &logging.ContextMap{}
	client, err := qdrant_utils.QdrantClient()
	if err != nil {
		logPanic(logCtx, "unable to create qdrant client: %q", err)
	}

	resp, err := client.GetCollectionInfo(context.TODO(), collection)
	logging.Log.Infof(&logging.ContextMap{}, "******* Collection info: %+v", resp)

	// logging.Log.Debugf(
	// 	&logging.ContextMap{},
	// 	`********** SendVectorsToKnowledgeDB inputs:
	// 		****** keywords: %v ******;
	// 		****** keywordsSearch: %v ******;
	// 		****** collection: %v ******;
	// 		****** similaritySearchResults: %v ******;
	// 		****** similaritySearchMinScore: %v ******;
	// 		**********`, keywords, keywordsSearch, collection, similaritySearchResults, similaritySearchMinScore)

	// Example inputs 1: Create HFSS design / launch hfss
	// Example keywords: ["hfss design", "launch hfss"]
	// Example inputs 2: Using existing desktop session, create HFSS instance with new project "abc" and aedt version 2025 R1 in non-graphical mode
	// Example keywords: ["ansys.aedt.core","HFSS","Project","aedt version","non-graphical mode"]

	// keywords = []string{"ansys.aedt.core", "HFSS", "project", "aedt version", "non-graphical mode"}
	// keywords = []string{"hfss design", "launch hfss"}

	// Pure vector similarity search across all collection types
	filter := qdrant.Filter{
		Should: []*qdrant.Condition{},
	}

	// perform the qdrant query: Phrase match on keywords
	if keywordsSearch && len(keywords) > 0 {
		exclude_keywords := map[string]struct{}{
			"ansys":           {},
			"aedt":            {},
			"core":            {},
			"ansys.aedt.core": {},
			"ansys.aedt":      {},
			"aedt.core":       {},
		}

		for _, keyword := range keywords {
			// Exclude keywords that will always in the library context, including it in the 'Should' clause
			// would lead to all results being returned, which is not desired.
			if _, found := exclude_keywords[strings.ToLower(keyword)]; !found {
				filter.Should = append(filter.Should, qdrant.NewMatchText("name", keyword))

			}
		}
	}

	logging.Log.Debugf(logCtx, "********* Filter %v *********\n", filter)

	limit := uint64(similaritySearchResults)
	scoreThreshold := float32(similaritySearchMinScore)

	var query qdrant.QueryPoints

	// Use fusion if both dense and sparse vectors are available
	if sparse != nil && len(sparse) > 0 {
		logging.Log.Debugf(&logging.ContextMap{}, "*********** Sparse query ***********")

		// Create prefetch queries for hybrid search using RRF (Reciprocal Rank Fusion)
		prefetchQueries := []*qdrant.PrefetchQuery{
			// Dense vector search prefetch
			{
				Query:  qdrant.NewQueryDense(vector),
				Using:  nil, // Use default (unnamed) vector
				Filter: &filter,
				Limit:  &limit,
			},
			// Sparse vector search prefetch
			{
				Query:  createSparseQuery(sparse),
				Using:  qdrant.PtrOf("sparse_vector"), // Use sparse vector field
				Filter: &filter,
				Limit:  &limit,
			},
		}

		query = qdrant.QueryPoints{
			CollectionName: collection,
			Query:          qdrant.NewQueryFusion(qdrant.Fusion_RRF), // Use Reciprocal Rank Fusion
			Prefetch:       prefetchQueries,
			Limit:          &limit,
			ScoreThreshold: &scoreThreshold,
			Filter:         &filter,
			WithVectors:    qdrant.NewWithVectorsEnable(false),
			WithPayload:    qdrant.NewWithPayloadEnable(true),
		}
	} else {
		logging.Log.Debugf(&logging.ContextMap{}, "*********** Dense query ***********")
		// DENSE-ONLY SEARCH: Simplified approach
		query = qdrant.QueryPoints{
			CollectionName: collection,
			Query:          qdrant.NewQueryDense(vector),
			Limit:          &limit,
			ScoreThreshold: &scoreThreshold,
			Filter:         &filter,
			WithVectors:    qdrant.NewWithVectorsEnable(false),
			WithPayload:    qdrant.NewWithPayloadEnable(true),
		}
	}

	logging.Log.Debugf(&logging.ContextMap{}, "*********** query #%v ***********", query)
	scoredPoints, err := client.Query(context.TODO(), &query)
	if err != nil {
		logPanic(logCtx, "error in qdrant query: %q", err)
	}

	logging.Log.Debugf(&logging.ContextMap{}, "**************** 1st query: Got %d points from qdrant query**************", len(scoredPoints))
	// If no similar points are found from the keywords filtering query, we return results without filtering.
	if len(scoredPoints) == 0 {
		logging.Log.Warnf(logCtx, "No similar points found with the keywords (%v) filtering query. Returning points without keywords filtering from collections.", keywords)

		// perform the qdrant query without the keywords filtering
		filter = qdrant.Filter{
			Should: []*qdrant.Condition{},
		}

		// Use fusion if both dense and sparse vectors are available
		if sparse != nil && len(sparse) > 0 {
			// Create prefetch queries for hybrid search using RRF (Reciprocal Rank Fusion)
			prefetchQueries := []*qdrant.PrefetchQuery{
				// Dense vector search prefetch
				{
					Query: qdrant.NewQueryDense(vector),
					Using: nil, // Use default (unnamed) vector
					// Filter: &filter,
					Filter: nil,
					Limit:  &limit,
				},
				// Sparse vector search prefetch
				{
					Query: createSparseQuery(sparse),
					Using: qdrant.PtrOf("sparse_vector"), // Use sparse vector field
					// Filter: &filter,
					Filter: nil,
					Limit:  &limit,
				},
			}

			query = qdrant.QueryPoints{
				CollectionName: collection,
				Query:          qdrant.NewQueryFusion(qdrant.Fusion_RRF), // Use Reciprocal Rank Fusion
				Prefetch:       prefetchQueries,
				Limit:          &limit,
				ScoreThreshold: &scoreThreshold,
				// Filter:         &filter,
				Filter:      nil,
				WithVectors: qdrant.NewWithVectorsEnable(false),
				WithPayload: qdrant.NewWithPayloadEnable(true),
			}
		} else {
			// DENSE-ONLY SEARCH: Simplified approach
			query = qdrant.QueryPoints{
				CollectionName: collection,
				Query:          qdrant.NewQueryDense(vector),
				Limit:          &limit,
				ScoreThreshold: &scoreThreshold,
				// Filter:         &filter
				Filter:      nil,
				WithVectors: qdrant.NewWithVectorsEnable(false),
				WithPayload: qdrant.NewWithPayloadEnable(true),
			}
		}

		// Execute query
		scoredPoints, err = client.Query(context.TODO(), &query)
		if err != nil {
			logPanic(logCtx, "error in qdrant query: %q", err)
		}

		if len(scoredPoints) == 0 {
			logPanic(logCtx, "No valid points found in the collections %s for the given vector and collection. Please check your QdrantDB.", collection)
		} else {
			logging.Log.Infof(logCtx, "Found %d similar points without the filtering query.", len(scoredPoints))
		}
	} else if !keywordsSearch || len(keywords) == 0 {
		logging.Log.Infof(logCtx, "Found %d similar points without the filtering query.", len(scoredPoints))
	} else {
		logging.Log.Infof(logCtx, "Found %d similar points with the filtering query.", len(scoredPoints))
	}

	// Transform results
	logging.Log.Debugf(&logging.ContextMap{}, "**************** 2nd query: Got %d points from qdrant query**************", len(scoredPoints))

	dbResponses := make([]sharedtypes.ApiDbResponse, len(scoredPoints))
	for i, scoredPoint := range scoredPoints {
		logging.Log.Debugf(&logging.ContextMap{}, "Result #%d:", i+1)
		logging.Log.Debugf(&logging.ContextMap{}, "Similarity score: %v", scoredPoint.Score)
		dbResponse, err := qdrant_utils.QdrantPayloadToType[sharedtypes.ApiDbResponse](scoredPoint.GetPayload())
		// Add the result to the list
		if err != nil {
		}
		dbResponses[i] = dbResponse
		logging.Log.Debugf(&logging.ContextMap{}, "Similarity element name: %v", dbResponse.Name)
		logging.Log.Debugf(&logging.ContextMap{}, "Similarity pyaedt_group: %v", dbResponse.PyaedtGroup)
	}
<<<<<<< HEAD
=======
        
        //logging.Log.Debugf(&logging.ContextMap{}, "examples: %d", len(exampledbResponse))
>>>>>>> 5e643be0

	return dbResponses

}

// SendVectorToExamplesDb sends the given vector to the KnowledgeDB and returns the most relevant data
//
// Tags:
//   - @displayName: Example Similarity Search
//
// Parameters:
//   - vector: the vector to be sent to the KnowledgeDB
//   - keywords: the keywords to be used to filter the results
//   - keywordsSearch: the flag to enable the keywords search
//   - collection: the collection name
//   - similaritySearchResults: the number of results to be returned
//   - similaritySearchMinScore: the minimum score for the results
//   - sparseVector: optional sparse vector for hybrid search (pass empty map for dense-only search)
//
// Returns:
//   - databaseResponse: an array of the most relevant data
func SendVectorsToExampleDB(vector []float32, keywords []string, keywordsSearch bool, collection string, similaritySearchResults int, similaritySearchMinScore float64, sparseVector map[uint]float32) (databaseResponse []sharedtypes.ExampleDbResponse) {
	// Use the provided sparse vector directly (will be empty map if not provided)
	sparse := sparseVector
	qclient, err := qdrant_utils.QdrantClient()
	collExists, err := qclient.CollectionExists(context.TODO(), "examples")
	if collExists {
		logging.Log.Debugf(&logging.ContextMap{}, "Found example collection")
	}
	collection = "examples" // TODO: Your examples collection name  here"
	logCtx := &logging.ContextMap{}
	client, err := qdrant_utils.QdrantClient()
	if err != nil {
		logPanic(logCtx, "unable to create qdrant client: %q", err)
	}
	// Pure vector similarity search across all collection types
	filter := qdrant.Filter{}
	// Note: Keyword search disabled for now to ensure broad compatibility

	limit := uint64(similaritySearchResults)
	scoreThreshold := float32(similaritySearchMinScore)

	logging.Log.Debugf(
		&logging.ContextMap{},
		`********** SendVectorsToExampleDB inputs: 
			****** keywords: %v ******; 
			****** keywordsSearch: %v ******; 
			****** collection: %v ******; 
			****** similaritySearchResults: %v ******; 
			****** similaritySearchMinScore: %v ******;
			**********`, keywords, keywordsSearch, collection, similaritySearchResults, similaritySearchMinScore)
	logging.Log.Debugf(logCtx, "********* Filter %v *********\n", filter)

	var query qdrant.QueryPoints

	logging.Log.Debugf(&logging.ContextMap{}, "*********** dense %v ***********", vector)
	logging.Log.Debugf(&logging.ContextMap{}, "*********** sparse %v, %d***********", sparse, len(sparse))

	// Use fusion if both dense and sparse vectors are available
	if sparse != nil && len(sparse) > 0 {
		logging.Log.Debugf(&logging.ContextMap{}, "*********** Hybrid: Sparse + dense query ***********")

		// Create prefetch queries for hybrid search using RRF (Reciprocal Rank Fusion)
		prefetchQueries := []*qdrant.PrefetchQuery{
			// Dense vector search prefetch
			{
				Query:  qdrant.NewQueryDense(vector),
				Using:  nil, // Use default (unnamed) vector
				Filter: &filter,
				Limit:  &limit,
			},
			// Sparse vector search prefetch
			{
				Query:  createSparseQuery(sparse),
				Using:  qdrant.PtrOf("sparse_vector"), // Use sparse vector field
				Filter: &filter,
				Limit:  &limit,
			},
		}

		query = qdrant.QueryPoints{
			CollectionName: collection,
			Query:          qdrant.NewQueryFusion(qdrant.Fusion_RRF), // Use Reciprocal Rank Fusion
			Prefetch:       prefetchQueries,
			Limit:          &limit,
			ScoreThreshold: &scoreThreshold,
			Filter:         &filter,
			WithVectors:    qdrant.NewWithVectorsEnable(false),
			WithPayload:    qdrant.NewWithPayloadEnable(true),
		}
		logging.Log.Debugf(&logging.ContextMap{}, "*********** Hybrid: Sparse + dense query %v ***********", query)

	} else {
		logging.Log.Debugf(&logging.ContextMap{}, "*********** Dense search %v***********", vector)
		// DENSE-ONLY SEARCH: Simplified approach
		query = qdrant.QueryPoints{
			CollectionName: collection,
			Query:          qdrant.NewQueryDense(vector),
			Limit:          &limit,
			ScoreThreshold: &scoreThreshold,
			Filter:         &filter,
			WithVectors:    qdrant.NewWithVectorsEnable(false),
			WithPayload:    qdrant.NewWithPayloadEnable(true),
		}
	}

	scoredPoints, err := client.Query(context.TODO(), &query)
	if err != nil {
		logPanic(logCtx, "error in qdrant query: %q", err)
	}

	// Transform results
	logging.Log.Debugf(&logging.ContextMap{}, "kapatil: Got %d points from qdrant query", len(scoredPoints))

	dbResponses := make([]sharedtypes.ExampleDbResponse, len(scoredPoints))
	for i, scoredPoint := range scoredPoints {
		logging.Log.Debugf(&logging.ContextMap{}, "Result #%d:", i+1)
		logging.Log.Debugf(&logging.ContextMap{}, "Similarity score: %v", scoredPoint.Score)
		logging.Log.Debugf(&logging.ContextMap{}, "Similarity score: %v", scoredPoint.Id)

		dbResponse, err := qdrant_utils.QdrantPayloadToType[sharedtypes.ExampleDbResponse](scoredPoint.GetPayload())
		// Add the result to the list
		if err != nil {
		}
		dbResponses[i] = dbResponse
		//logging.Log.Debugf(&logging.ContextMap{}, "Similarity element name: %v", dbResponse.Name)
		logging.Log.Debugf(&logging.ContextMap{}, "Similarity text: %v", dbResponse.Text)
		logging.Log.Debugf(&logging.ContextMap{}, "=============================================================================================================================================================================")

	}
	return dbResponses
}

// Helper function to create sparse query from map[uint]float32
func createSparseQuery(sparseVector map[uint]float32) *qdrant.Query {
	if len(sparseVector) == 0 {
		return nil
	}

	indices := make([]uint32, 0, len(sparseVector))
	values := make([]float32, 0, len(sparseVector))

	for idx, val := range sparseVector {
		indices = append(indices, uint32(idx))
		values = append(values, val)
	}

	return qdrant.NewQuerySparse(indices, values)
}

// GetListCollections retrieves the list of collections from the KnowledgeDB.
//
// Tags:
//   - @displayName: List Collections
//
// The function returns the list of collections.
//
// Parameters:
//   - knowledgeDbEndpoint: the KnowledgeDB endpoint
//
// Returns:
//   - collectionsList: the list of collections
func GetListCollections() (collectionsList []string) {
	logCtx := &logging.ContextMap{}
	client, err := qdrant_utils.QdrantClient()
	if err != nil {
		logPanic(logCtx, "unable to create qdrant client: %q", err)
	}

	collectionsList, err = client.ListCollections(context.TODO())
	if err != nil {
		logPanic(logCtx, "unable to list qdrant collections: %q", err)
	}
	return collectionsList
}

// RetrieveDependencies retrieves the dependencies of the specified source node.
//
// The function returns the list of dependencies.
//
// Tags:
//   - @displayName: Retrieve Dependencies
//
// Parameters:
//   - relationshipName: the name of the relationship to retrieve dependencies for.
//   - relationshipDirection: the direction of the relationship to retrieve dependencies for.
//   - sourceDocumentId: the document ID of the source node.
//   - nodeTypesFilter: filter based on node types.
//   - maxHopsNumber: maximum number of hops to traverse.
//
// Returns:
//   - dependenciesIds: the list of dependencies
func RetrieveDependencies(
	relationshipName string,
	relationshipDirection string,
	sourceDocumentId string,
	nodeTypesFilter sharedtypes.DbArrayFilter,
	maxHopsNumber int) (dependenciesIds []string) {
	ctx := &logging.ContextMap{}
	dependenciesIds, err := graphdb.GraphDbDriver.RetrieveDependencies(
		ctx,
		relationshipName,
		relationshipDirection,
		sourceDocumentId,
		nodeTypesFilter,
		[]string{},
		maxHopsNumber,
	)
	if err != nil {
		logPanic(nil, "unable to retrieve dependencies: %q", err)
	}
	return dependenciesIds
}

// AddGraphDbParameter adds a new GraphDbParameter to a map[string]GraphDbParameter
//
// Tags:
//   - @displayName: Add Graph DB Parameter
//
// Parameters:
//   - parameters: the existing collection of parameters
//   - name: the name of the new parameter
//   - value: the value of the new parameter
//   - paramType: the type of the new parameter
//
// Returns:
//   - The original parameters with the new one added
func AddGraphDbParameter(parameters aali_graphdb.ParameterMap, name string, value string, paramType string) aali_graphdb.ParameterMap {
	valType := sharedtypes.GraphDbValueType(strings.ToLower(paramType))
	val, err := valType.Parse(value)
	if err != nil {
		logPanic(nil, "could not build graph DB parameter: %v", err)
	}
	parameters[name] = val
	return parameters
}

// GeneralGraphDbQuery executes the given Cypher query and returns the response.
//
// The function returns the graph db response.
//
// Tags:
//   - @displayName: General Graph DB Query
//
// Parameters:
//   - query: the Cypher query to be executed.
//   - parameters: parameters to pass to the query during execution
//
// Returns:
//   - databaseResponse: the graph db response
func GeneralGraphDbQuery(query string, parameters aali_graphdb.ParameterMap) []map[string]any {
	// Initialize the graph database.
	err := graphdb.Initialize(config.GlobalConfig.GRAPHDB_ADDRESS)
	if err != nil {
		logPanic(nil, "error initializing graphdb: %v", err)
	}
	res, err := graphdb.GraphDbDriver.WriteCypherQuery(query, parameters)
	if err != nil {
		logPanic(nil, "error executing cypher query: %q", err)
	}
	return res
}

// GeneralQuery performs a general query in the KnowledgeDB.
//
// The function returns the query results.
//
// Tags:
//   - @displayName: Query
//
// Parameters:
//   - collectionName: the name of the collection to which the data objects will be added.
//   - maxRetrievalCount: the maximum number of results to be retrieved.
//   - outputFields: the fields to be included in the output.
//   - filters: the filter for the query.
//
// Returns:
//   - databaseResponse: the query results
func GeneralQuery(collectionName string, maxRetrievalCount int, outputFields []string, filters sharedtypes.DbFilters) (databaseResponse []sharedtypes.DbResponse) {
	logCtx := &logging.ContextMap{}
	client, err := qdrant_utils.QdrantClient()
	if err != nil {
		logPanic(logCtx, "unable to create qdrant client: %q", err)
	}

	// perform the qdrant query
	limit := uint64(maxRetrievalCount)
	filter := qdrant_utils.DbFiltersAsQdrant(filters)
	query := qdrant.QueryPoints{
		CollectionName: collectionName,
		Limit:          &limit,
		Filter:         filter,
		WithVectors:    qdrant.NewWithVectorsEnable(false),
		WithPayload:    qdrant.NewWithPayloadInclude(outputFields...),
	}
	scoredPoints, err := client.Query(context.TODO(), &query)
	if err != nil {
		logPanic(logCtx, "error in qdrant query: %q", err)
	}
	logging.Log.Debugf(logCtx, "Got %d points from qdrant query", len(scoredPoints))

	// convert to aali type
	databaseResponse = make([]sharedtypes.DbResponse, len(scoredPoints))
	for i, scoredPoint := range scoredPoints {

		dbResponse, err := qdrant_utils.QdrantPayloadToType[sharedtypes.DbResponse](scoredPoint.Payload)
		if err != nil {
			logPanic(logCtx, "error converting qdrant payload to dbResponse: %q", err)
		}
		databaseResponse[i] = dbResponse
	}
	return databaseResponse
}

// SimilaritySearch performs a similarity search in the KnowledgeDB.
//
// The function returns the similarity search results.
//
// Tags:
//   - @displayName: Similarity Search (Filtered)
//
// Parameters:
//   - collectionName: the name of the collection to which the data objects will be added.
//   - embeddedVector: the embedded vector used for searching.
//   - maxRetrievalCount: the maximum number of results to be retrieved.
//   - outputFields: the fields to be included in the output.
//   - filters: the filter for the query.
//   - minScore: the minimum score filter.
//   - getLeafNodes: flag to indicate whether to retrieve all the leaf nodes in the result node branch.
//   - getSiblings: flag to indicate whether to retrieve the previous and next node to the result nodes.
//   - getParent: flag to indicate whether to retrieve the parent object.
//   - getChildren: flag to indicate whether to retrieve the children objects.
//
// Returns:
//   - databaseResponse: the similarity search results
func SimilaritySearch(
	collectionName string,
	embeddedVector []float32,
	maxRetrievalCount int,
	filters sharedtypes.DbFilters,
	minScore float64,
	getLeafNodes bool,
	getSiblings bool,
	getParent bool,
	getChildren bool) (databaseResponse []sharedtypes.DbResponse) {
	logCtx := &logging.ContextMap{}
	client, err := qdrant_utils.QdrantClient()
	if err != nil {
		logPanic(logCtx, "unable to create qdrant client: %q", err)
	}

	// perform the qdrant query
	limit := uint64(maxRetrievalCount)
	scoreThreshold := float32(minScore)
	query := qdrant.QueryPoints{
		CollectionName: collectionName,
		Query:          qdrant.NewQueryDense(embeddedVector),
		Limit:          &limit,
		ScoreThreshold: &scoreThreshold,
		Filter:         qdrant_utils.DbFiltersAsQdrant(filters),
		WithVectors:    qdrant.NewWithVectorsEnable(false),
		WithPayload:    qdrant.NewWithPayloadEnable(true),
	}
	scoredPoints, err := client.Query(context.TODO(), &query)
	if err != nil {
		logPanic(logCtx, "error in qdrant query: %q", err)
	}
	logging.Log.Debugf(logCtx, "Got %d points from qdrant query", len(scoredPoints))

	// convert to aali type
	databaseResponse = make([]sharedtypes.DbResponse, len(scoredPoints))
	for i, scoredPoint := range scoredPoints {

		dbResponse, err := qdrant_utils.QdrantPayloadToType[sharedtypes.DbResponse](scoredPoint.Payload)
		if err != nil {
			logPanic(logCtx, "error converting qdrant payload to dbResponse: %q", err)
		}
		id, err := uuid.Parse(scoredPoint.Id.GetUuid())
		if err != nil {
			logPanic(logCtx, "point ID is not parseable as a UUID: %v", err)
		}
		dbResponse.Guid = id
		databaseResponse[i] = dbResponse
	}

	// get related nodes if requested
	if getLeafNodes {
		logging.Log.Debugf(logCtx, "getting leaf nodes")
		err := qdrant_utils.RetrieveLeafNodes(logCtx, client, collectionName, &databaseResponse)
		if err != nil {
			logPanic(logCtx, "error getting leaf nodes: %q", err)
		}
	}
	if getSiblings {
		logging.Log.Debugf(logCtx, "getting sibling nodes")
		err := qdrant_utils.RetrieveDirectSiblingNodes(logCtx, client, collectionName, &databaseResponse)
		if err != nil {
			logPanic(logCtx, "error getting sibling nodes: %q", err)
		}
	}
	if getParent {
		logging.Log.Debugf(logCtx, "getting parent nodes")
		err := qdrant_utils.RetrieveParentNodes(logCtx, client, collectionName, &databaseResponse)
		if err != nil {
			logPanic(logCtx, "error getting parent nodes: %q", err)
		}
	}
	if getChildren {
		logging.Log.Debugf(logCtx, "getting child nodes")
		err := qdrant_utils.RetrieveChildNodes(logCtx, client, collectionName, &databaseResponse)
		if err != nil {
			logPanic(logCtx, "error getting child nodes: %q", err)
		}
	}
	return databaseResponse
}

// CreateKeywordsDbFilter creates a keywords filter for the KnowledgeDB.
//
// The function returns the keywords filter.
//
// Tags:
//   - @displayName: Keywords Filter
//
// Parameters:
//   - keywords: the keywords to be used for the filter
//   - needAll: flag to indicate whether all keywords are needed
//
// Returns:
//   - databaseFilter: the keywords filter
func CreateKeywordsDbFilter(keywords []string, needAll bool) (databaseFilter sharedtypes.DbArrayFilter) {
	var keywordsFilters sharedtypes.DbArrayFilter

	// -- Add the keywords filter if needed
	if len(keywords) > 0 {
		keywordsFilters = createDbArrayFilter(keywords, needAll)
	}

	return keywordsFilters
}

// CreateTagsDbFilter creates a tags filter for the KnowledgeDB.
//
// The function returns the tags filter.
//
// Tags:
//   - @displayName: Tags Filter
//
// Parameters:
//   - tags: the tags to be used for the filter
//   - needAll: flag to indicate whether all tags are needed
//
// Returns:
//   - databaseFilter: the tags filter
func CreateTagsDbFilter(tags []string, needAll bool) (databaseFilter sharedtypes.DbArrayFilter) {
	var tagsFilters sharedtypes.DbArrayFilter

	// -- Add the tags filter if needed
	if len(tags) > 0 {
		tagsFilters = createDbArrayFilter(tags, needAll)
	}

	return tagsFilters
}

// CreateMetadataDbFilter creates a metadata filter for the KnowledgeDB.
//
// The function returns the metadata filter.
//
// Tags:
//   - @displayName: Metadata Filter
//
// Parameters:
//   - fieldName: the name of the field
//   - fieldType: the type of the field
//   - filterData: the filter data
//   - needAll: flag to indicate whether all data is needed
//
// Returns:
//   - databaseFilter: the metadata filter
func CreateMetadataDbFilter(fieldName string, fieldType string, filterData []string, needAll bool) (databaseFilter sharedtypes.DbJsonFilter) {
	return createDbJsonFilter(fieldName, fieldType, filterData, needAll)
}

// CreateDbFilter creates a filter for the KnowledgeDB.
//
// The function returns the filter.
//
// Tags:
//   - @displayName: Create Filter
//
// Parameters:
//   - guid: the guid filter
//   - documentId: the document ID filter
//   - documentName: the document name filter
//   - level: the level filter
//   - tags: the tags filter
//   - keywords: the keywords filter
//   - metadata: the metadata filter
//
// Returns:
//   - databaseFilter: the filter
func CreateDbFilter(
	guid []string,
	documentId []string,
	documentName []string,
	level []string,
	tags sharedtypes.DbArrayFilter,
	keywords sharedtypes.DbArrayFilter,
	metadata []sharedtypes.DbJsonFilter) (databaseFilter sharedtypes.DbFilters) {
	var filters sharedtypes.DbFilters

	// -- Add the guid filter if needed
	if len(guid) > 0 {
		filters.GuidFilter = guid
	}

	// -- Add the document ID filter if needed
	if len(documentId) > 0 {
		filters.DocumentIdFilter = documentId
	}

	// -- Add the document name filter if needed
	if len(documentName) > 0 {
		filters.DocumentNameFilter = documentName
	}

	// -- Add the level filter if needed
	if len(level) > 0 {
		filters.LevelFilter = level
	}

	// -- Add the tags filter if needed
	if len(tags.FilterData) > 0 {
		filters.TagsFilter = tags
	}

	// -- Add the keywords filter if needed
	if len(keywords.FilterData) > 0 {
		filters.KeywordsFilter = keywords
	}

	// -- Add the metadata filter if needed
	if len(metadata) > 0 {
		filters.MetadataFilter = metadata
	}

	return filters
}

// AddDataRequest sends a request to the add_data endpoint.
//
// Tags:
//   - @displayName: Add Data
//
// Parameters:
//   - collectionName: name of the collection the request is sent to.
//   - data: the data to add.
func AddDataRequest(collectionName string, documentData []sharedtypes.DbData) {
	points := make([]*qdrant.PointStruct, len(documentData))
	for i, doc := range documentData {
		id := qdrant.NewIDUUID(doc.Guid.String())
		vector := qdrant.NewVectorsDense(doc.Embedding)
		payload, err := qdrant_utils.ToQdrantPayload(doc)
		if err != nil {
			logPanic(nil, "unable to transform document data to json: %q", err)
		}
		delete(payload, "guid")
		delete(payload, "embedding")
		points[i] = &qdrant.PointStruct{
			Id:      id,
			Vectors: vector,
			Payload: payload,
		}
	}

	client, err := qdrant_utils.QdrantClient()
	if err != nil {
		logPanic(nil, "unable to create qdrant client: %q", err)
	}

	ctx := context.TODO()

	resp, err := client.Upsert(ctx, &qdrant.UpsertPoints{
		CollectionName: collectionName,
		Points:         points,
		Wait:           qdrant.PtrOf(true),
	})
	if err != nil {
		logPanic(nil, "failed to insert data: %q", err)
	}
	logging.Log.Debugf(&logging.ContextMap{}, "successfully upserted %d points into qdrant collection %q: %q", len(points), collectionName, resp.GetStatus())
}

// CreateCollectionRequest sends a request to the collection endpoint.
//
// Tags:
//   - @displayName: Create Collection
//
// Parameters:
//   - collectionName: the name of the collection to create.
//   - vectorSize: the length of the vector S
//   - vectorDistance: the vector similarity distance algorithm to use for the vector index (cosine, dot, euclid, manhattan)
func CreateCollectionRequest(collectionName string, vectorSize uint64, vectorDistance string) {
	logCtx := &logging.ContextMap{}

	client, err := qdrant_utils.QdrantClient()
	if err != nil {
		logPanic(logCtx, "unable to create qdrant client: %q", err)
	}

	ctx := context.TODO()

	// check if collection already exists
	collectionExists, err := client.CollectionExists(ctx, collectionName)
	if err != nil {
		logPanic(logCtx, "unable to determine if collection already exists: %v", err)
	}
	if collectionExists {
		logging.Log.Debugf(logCtx, "collection %q already exists, skipping creation", collectionName)
		return
	}

	// create the collection
	err = client.CreateCollection(ctx, &qdrant.CreateCollection{
		CollectionName: collectionName,
		VectorsConfig: qdrant.NewVectorsConfig(&qdrant.VectorParams{
			Size:     vectorSize,
			Distance: qdrant_utils.VectorDistance(vectorDistance),
		}),
	})
	if err != nil {
		logPanic(logCtx, "failed to create collection: %q", err)
	}
	logging.Log.Debugf(logCtx, "Created collection: %s", collectionName)

	// now create the default indexes (these are the things that other knowledgedb functions filter/search on)
	// does ID need to be indexed?
	indexes := []struct {
		name      string
		fieldType qdrant.FieldType
	}{
		{"level", qdrant.FieldType_FieldTypeKeyword},
		{"keywords", qdrant.FieldType_FieldTypeKeyword},
		{"document_id", qdrant.FieldType_FieldTypeKeyword},
		{"tags", qdrant.FieldType_FieldTypeKeyword},
	}
	for _, index := range indexes {
		request := qdrant.CreateFieldIndexCollection{
			CollectionName: collectionName,
			FieldName:      index.name,
			FieldType:      &index.fieldType,
		}
		res, err := client.CreateFieldIndex(ctx, &request)
		if err != nil {
			logPanic(logCtx, "error creating payload index on %q: %v", index.name, err)
		}
		logging.Log.Debugf(logCtx, "created payload index on %q: %q", index.name, res.Status)
	}
}<|MERGE_RESOLUTION|>--- conflicted
+++ resolved
@@ -122,18 +122,64 @@
 //
 // Returns:
 //   - databaseResponse: an array of the most relevant data
-func SendVectorsToUserGuide(vector []float32, keywords []string, keywordsSearch bool, collection string, similaritySearchResults int, similaritySearchMinScore float64, sparseVector map[uint]float32) (citations []string ) {//databaseResponse []sharedtypes.DbResponse) {
+func SendVectorsToUserGuide(vector []float32, keywords []string, keywordsSearch bool, collection string, similaritySearchResults int, similaritySearchMinScore float64, sparseVector map[uint]float32) (citations []string) { //databaseResponse []sharedtypes.DbResponse) {
 	// Use the provided sparse vector directly (will be empty map if not provided)
 	sparse := sparseVector
-        collection = "user_guide"
+	collection = "user_guide"
 	logCtx := &logging.ContextMap{}
 	client, err := qdrant_utils.QdrantClient()
 	if err != nil {
 		logPanic(logCtx, "unable to create qdrant client: %q", err)
 	}
+
+	resp, err := client.GetCollectionInfo(context.TODO(), collection)
+	logging.Log.Infof(&logging.ContextMap{}, "******* Collection info: %+v", resp)
+
+	// logging.Log.Debugf(
+	// 	&logging.ContextMap{},
+	// 	`********** SendVectorsToKnowledgeDB inputs:
+	// 		****** keywords: %v ******;
+	// 		****** keywordsSearch: %v ******;
+	// 		****** collection: %v ******;
+	// 		****** similaritySearchResults: %v ******;
+	// 		****** similaritySearchMinScore: %v ******;
+	// 		**********`, keywords, keywordsSearch, collection, similaritySearchResults, similaritySearchMinScore)
+
+	// Example inputs 1: Create HFSS design / launch hfss
+	// Example keywords: ["hfss design", "launch hfss"]
+	// Example inputs 2: Using existing desktop session, create HFSS instance with new project "abc" and aedt version 2025 R1 in non-graphical mode
+	// Example keywords: ["ansys.aedt.core","HFSS","Project","aedt version","non-graphical mode"]
+
+	// keywords = []string{"ansys.aedt.core", "HFSS", "project", "aedt version", "non-graphical mode"}
+	// keywords = []string{"hfss design", "launch hfss"}
+
 	// Pure vector similarity search across all collection types
-	filter := qdrant.Filter{}
-	// Note: Keyword search disabled for now to ensure broad compatibility
+	filter := qdrant.Filter{
+		Should: []*qdrant.Condition{},
+	}
+
+	// perform the qdrant query: Phrase match on keywords
+	if keywordsSearch && len(keywords) > 0 {
+		exclude_keywords := map[string]struct{}{
+			"ansys":           {},
+			"aedt":            {},
+			"core":            {},
+			"ansys.aedt.core": {},
+			"ansys.aedt":      {},
+			"aedt.core":       {},
+		}
+
+		for _, keyword := range keywords {
+			// Exclude keywords that will always in the library context, including it in the 'Should' clause
+			// would lead to all results being returned, which is not desired.
+			if _, found := exclude_keywords[strings.ToLower(keyword)]; !found {
+				filter.Should = append(filter.Should, qdrant.NewMatchText("name", keyword))
+
+			}
+		}
+	}
+
+	logging.Log.Debugf(logCtx, "********* Filter %v *********\n", filter)
 
 	limit := uint64(similaritySearchResults)
 	scoreThreshold := float32(similaritySearchMinScore)
@@ -142,6 +188,8 @@
 
 	// Use fusion if both dense and sparse vectors are available
 	if sparse != nil && len(sparse) > 0 {
+		logging.Log.Debugf(&logging.ContextMap{}, "*********** Sparse query ***********")
+
 		// Create prefetch queries for hybrid search using RRF (Reciprocal Rank Fusion)
 		prefetchQueries := []*qdrant.PrefetchQuery{
 			// Dense vector search prefetch
@@ -171,171 +219,6 @@
 			WithPayload:    qdrant.NewWithPayloadEnable(true),
 		}
 	} else {
-		// DENSE-ONLY SEARCH: Simplified approach
-		query = qdrant.QueryPoints{
-			CollectionName: collection,
-			Query:          qdrant.NewQueryDense(vector),
-			Limit:          &limit,
-			ScoreThreshold: &scoreThreshold,
-			Filter:         &filter,
-			WithVectors:    qdrant.NewWithVectorsEnable(false),
-			WithPayload:    qdrant.NewWithPayloadEnable(true),
-		}
-	}
-
-	// perform the qdrant query
-	// TODO: Check only leaf nodes/pages here ?
-	//filter := qdrant.Filter{
-		//Must: []*qdrant.Condition{
-		//	qdrant.NewMatchInt("level", 2),
-		//},
-	//}
-	//if keywordsSearch {
-	//	filter.Must = append(filter.Must, qdrant.NewMatchKeywords("name_formatted", keywords...)) // filter.Should
-	//	logging.Log.Debugf(&logging.ContextMap{}, "kapatil: keywordsSearch filter added")
-	//}
-	//logging.Log.Debugf(&logging.ContextMap{}, "kapatil: Similarity search Query to Qdrant %s", query)
-	scoredPoints, err := client.Query(context.TODO(), &query)
-	if err != nil {
-		logPanic(logCtx, "error in qdrant query: %q", err)
-	}
-
-	// Transform results
-	logging.Log.Debugf(&logging.ContextMap{}, "kapatil: Got %f points from qdrant query", len(scoredPoints))
-	citations = make([]string, len(scoredPoints))
-	dbResponses := make([]sharedtypes.DbResponse, len(scoredPoints))
-	for i, scoredPoint := range scoredPoints {
-		logging.Log.Debugf(&logging.ContextMap{}, "Result #%d:", i)
-		logging.Log.Debugf(&logging.ContextMap{}, "Similarity score: %v", scoredPoint.Score)
-		dbResponse, err := qdrant_utils.QdrantPayloadToType[sharedtypes.DbResponse](scoredPoint.GetPayload())
-                // Add the result to the list
-		if err != nil {
-		}
-		dbResponses[i] = dbResponse
-		citations = append(citations, dbResponse.DocumentName)
-		//logging.Log.Debugf(&logging.ContextMap{}, "Similarity doc title: %v", dbResponse.Title)
-		logging.Log.Debugf(&logging.ContextMap{}, "Similarity doc path relative: %v", dbResponse.DocumentName)
-
-	}
-	// 
-	return citations
-
-}
-
-
-// SendVectorsToKnowledgeDB sends the given vector to the KnowledgeDB and returns the most relevant data
-//
-// Tags:
-//   - @displayName: Similarity Search
-//
-// Parameters:
-//   - vector: the vector to be sent to the KnowledgeDB
-//   - keywords: the keywords to be used to filter the results
-//   - keywordsSearch: the flag to enable the keywords search
-//   - collection: the collection name
-//   - similaritySearchResults: the number of results to be returned
-//   - similaritySearchMinScore: the minimum score for the results
-//   - sparseVector: optional sparse vector for hybrid search (pass empty map for dense-only search)
-//
-// Returns:
-//   - databaseResponse: an array of the most relevant data
-func SendVectorsToKnowledgeDB(vector []float32, keywords []string, keywordsSearch bool, collection string, similaritySearchResults int, similaritySearchMinScore float64, sparseVector map[uint]float32) (databaseResponse []sharedtypes.ApiDbResponse) {
-	// Use the provided sparse vector directly (will be empty map if not provided)
-	sparse := sparseVector
-
-	logCtx := &logging.ContextMap{}
-	client, err := qdrant_utils.QdrantClient()
-	if err != nil {
-		logPanic(logCtx, "unable to create qdrant client: %q", err)
-	}
-
-	resp, err := client.GetCollectionInfo(context.TODO(), collection)
-	logging.Log.Infof(&logging.ContextMap{}, "******* Collection info: %+v", resp)
-
-	// logging.Log.Debugf(
-	// 	&logging.ContextMap{},
-	// 	`********** SendVectorsToKnowledgeDB inputs:
-	// 		****** keywords: %v ******;
-	// 		****** keywordsSearch: %v ******;
-	// 		****** collection: %v ******;
-	// 		****** similaritySearchResults: %v ******;
-	// 		****** similaritySearchMinScore: %v ******;
-	// 		**********`, keywords, keywordsSearch, collection, similaritySearchResults, similaritySearchMinScore)
-
-	// Example inputs 1: Create HFSS design / launch hfss
-	// Example keywords: ["hfss design", "launch hfss"]
-	// Example inputs 2: Using existing desktop session, create HFSS instance with new project "abc" and aedt version 2025 R1 in non-graphical mode
-	// Example keywords: ["ansys.aedt.core","HFSS","Project","aedt version","non-graphical mode"]
-
-	// keywords = []string{"ansys.aedt.core", "HFSS", "project", "aedt version", "non-graphical mode"}
-	// keywords = []string{"hfss design", "launch hfss"}
-
-	// Pure vector similarity search across all collection types
-	filter := qdrant.Filter{
-		Should: []*qdrant.Condition{},
-	}
-
-	// perform the qdrant query: Phrase match on keywords
-	if keywordsSearch && len(keywords) > 0 {
-		exclude_keywords := map[string]struct{}{
-			"ansys":           {},
-			"aedt":            {},
-			"core":            {},
-			"ansys.aedt.core": {},
-			"ansys.aedt":      {},
-			"aedt.core":       {},
-		}
-
-		for _, keyword := range keywords {
-			// Exclude keywords that will always in the library context, including it in the 'Should' clause
-			// would lead to all results being returned, which is not desired.
-			if _, found := exclude_keywords[strings.ToLower(keyword)]; !found {
-				filter.Should = append(filter.Should, qdrant.NewMatchText("name", keyword))
-
-			}
-		}
-	}
-
-	logging.Log.Debugf(logCtx, "********* Filter %v *********\n", filter)
-
-	limit := uint64(similaritySearchResults)
-	scoreThreshold := float32(similaritySearchMinScore)
-
-	var query qdrant.QueryPoints
-
-	// Use fusion if both dense and sparse vectors are available
-	if sparse != nil && len(sparse) > 0 {
-		logging.Log.Debugf(&logging.ContextMap{}, "*********** Sparse query ***********")
-
-		// Create prefetch queries for hybrid search using RRF (Reciprocal Rank Fusion)
-		prefetchQueries := []*qdrant.PrefetchQuery{
-			// Dense vector search prefetch
-			{
-				Query:  qdrant.NewQueryDense(vector),
-				Using:  nil, // Use default (unnamed) vector
-				Filter: &filter,
-				Limit:  &limit,
-			},
-			// Sparse vector search prefetch
-			{
-				Query:  createSparseQuery(sparse),
-				Using:  qdrant.PtrOf("sparse_vector"), // Use sparse vector field
-				Filter: &filter,
-				Limit:  &limit,
-			},
-		}
-
-		query = qdrant.QueryPoints{
-			CollectionName: collection,
-			Query:          qdrant.NewQueryFusion(qdrant.Fusion_RRF), // Use Reciprocal Rank Fusion
-			Prefetch:       prefetchQueries,
-			Limit:          &limit,
-			ScoreThreshold: &scoreThreshold,
-			Filter:         &filter,
-			WithVectors:    qdrant.NewWithVectorsEnable(false),
-			WithPayload:    qdrant.NewWithPayloadEnable(true),
-		}
-	} else {
 		logging.Log.Debugf(&logging.ContextMap{}, "*********** Dense query ***********")
 		// DENSE-ONLY SEARCH: Simplified approach
 		query = qdrant.QueryPoints{
@@ -349,7 +232,18 @@
 		}
 	}
 
-	logging.Log.Debugf(&logging.ContextMap{}, "*********** query #%v ***********", query)
+	// perform the qdrant query
+	// TODO: Check only leaf nodes/pages here ?
+	//filter := qdrant.Filter{
+	//Must: []*qdrant.Condition{
+	//	qdrant.NewMatchInt("level", 2),
+	//},
+	//}
+	//if keywordsSearch {
+	//	filter.Must = append(filter.Must, qdrant.NewMatchKeywords("name_formatted", keywords...)) // filter.Should
+	//	logging.Log.Debugf(&logging.ContextMap{}, "kapatil: keywordsSearch filter added")
+	//}
+	//logging.Log.Debugf(&logging.ContextMap{}, "kapatil: Similarity search Query to Qdrant %s", query)
 	scoredPoints, err := client.Query(context.TODO(), &query)
 	if err != nil {
 		logPanic(logCtx, "error in qdrant query: %q", err)
@@ -430,6 +324,234 @@
 	}
 
 	// Transform results
+	logging.Log.Debugf(&logging.ContextMap{}, "kapatil: Got %d points from qdrant query", len(scoredPoints))
+	citations = make([]string, len(scoredPoints))
+	dbResponses := make([]sharedtypes.DbResponse, len(scoredPoints))
+	for i, scoredPoint := range scoredPoints {
+		logging.Log.Debugf(&logging.ContextMap{}, "Result #%d:", i)
+		logging.Log.Debugf(&logging.ContextMap{}, "Similarity score: %v", scoredPoint.Score)
+		dbResponse, err := qdrant_utils.QdrantPayloadToType[sharedtypes.DbResponse](scoredPoint.GetPayload())
+		// Add the result to the list
+		if err != nil {
+		}
+		dbResponses[i] = dbResponse
+		citations = append(citations, dbResponse.DocumentName)
+		//logging.Log.Debugf(&logging.ContextMap{}, "Similarity doc title: %v", dbResponse.Title)
+		logging.Log.Debugf(&logging.ContextMap{}, "Similarity doc path relative: %v", dbResponse.DocumentName)
+
+	}
+	//
+	return citations
+
+}
+
+// SendVectorsToKnowledgeDB sends the given vector to the KnowledgeDB and returns the most relevant data
+//
+// Tags:
+//   - @displayName: Similarity Search
+//
+// Parameters:
+//   - vector: the vector to be sent to the KnowledgeDB
+//   - keywords: the keywords to be used to filter the results
+//   - keywordsSearch: the flag to enable the keywords search
+//   - collection: the collection name
+//   - similaritySearchResults: the number of results to be returned
+//   - similaritySearchMinScore: the minimum score for the results
+//   - sparseVector: optional sparse vector for hybrid search (pass empty map for dense-only search)
+//
+// Returns:
+//   - databaseResponse: an array of the most relevant data
+func SendVectorsToKnowledgeDB(vector []float32, keywords []string, keywordsSearch bool, collection string, similaritySearchResults int, similaritySearchMinScore float64, sparseVector map[uint]float32) (databaseResponse []sharedtypes.ApiDbResponse) {
+	// Use the provided sparse vector directly (will be empty map if not provided)
+	sparse := sparseVector
+
+	logCtx := &logging.ContextMap{}
+	client, err := qdrant_utils.QdrantClient()
+	if err != nil {
+		logPanic(logCtx, "unable to create qdrant client: %q", err)
+	}
+
+	resp, err := client.GetCollectionInfo(context.TODO(), collection)
+	logging.Log.Infof(&logging.ContextMap{}, "******* Collection info: %+v", resp)
+
+	// logging.Log.Debugf(
+	// 	&logging.ContextMap{},
+	// 	`********** SendVectorsToKnowledgeDB inputs:
+	// 		****** keywords: %v ******;
+	// 		****** keywordsSearch: %v ******;
+	// 		****** collection: %v ******;
+	// 		****** similaritySearchResults: %v ******;
+	// 		****** similaritySearchMinScore: %v ******;
+	// 		**********`, keywords, keywordsSearch, collection, similaritySearchResults, similaritySearchMinScore)
+
+	// Example inputs 1: Create HFSS design / launch hfss
+	// Example keywords: ["hfss design", "launch hfss"]
+	// Example inputs 2: Using existing desktop session, create HFSS instance with new project "abc" and aedt version 2025 R1 in non-graphical mode
+	// Example keywords: ["ansys.aedt.core","HFSS","Project","aedt version","non-graphical mode"]
+
+	// keywords = []string{"ansys.aedt.core", "HFSS", "project", "aedt version", "non-graphical mode"}
+	// keywords = []string{"hfss design", "launch hfss"}
+
+	// Pure vector similarity search across all collection types
+	filter := qdrant.Filter{
+		Should: []*qdrant.Condition{},
+	}
+
+	// perform the qdrant query: Phrase match on keywords
+	if keywordsSearch && len(keywords) > 0 {
+		exclude_keywords := map[string]struct{}{
+			"ansys":           {},
+			"aedt":            {},
+			"core":            {},
+			"ansys.aedt.core": {},
+			"ansys.aedt":      {},
+			"aedt.core":       {},
+		}
+
+		for _, keyword := range keywords {
+			// Exclude keywords that will always in the library context, including it in the 'Should' clause
+			// would lead to all results being returned, which is not desired.
+			if _, found := exclude_keywords[strings.ToLower(keyword)]; !found {
+				filter.Should = append(filter.Should, qdrant.NewMatchText("name", keyword))
+
+			}
+		}
+	}
+
+	logging.Log.Debugf(logCtx, "********* Filter %v *********\n", filter)
+
+	limit := uint64(similaritySearchResults)
+	scoreThreshold := float32(similaritySearchMinScore)
+
+	var query qdrant.QueryPoints
+
+	// Use fusion if both dense and sparse vectors are available
+	if sparse != nil && len(sparse) > 0 {
+		logging.Log.Debugf(&logging.ContextMap{}, "*********** Sparse query ***********")
+
+		// Create prefetch queries for hybrid search using RRF (Reciprocal Rank Fusion)
+		prefetchQueries := []*qdrant.PrefetchQuery{
+			// Dense vector search prefetch
+			{
+				Query:  qdrant.NewQueryDense(vector),
+				Using:  nil, // Use default (unnamed) vector
+				Filter: &filter,
+				Limit:  &limit,
+			},
+			// Sparse vector search prefetch
+			{
+				Query:  createSparseQuery(sparse),
+				Using:  qdrant.PtrOf("sparse_vector"), // Use sparse vector field
+				Filter: &filter,
+				Limit:  &limit,
+			},
+		}
+
+		query = qdrant.QueryPoints{
+			CollectionName: collection,
+			Query:          qdrant.NewQueryFusion(qdrant.Fusion_RRF), // Use Reciprocal Rank Fusion
+			Prefetch:       prefetchQueries,
+			Limit:          &limit,
+			ScoreThreshold: &scoreThreshold,
+			Filter:         &filter,
+			WithVectors:    qdrant.NewWithVectorsEnable(false),
+			WithPayload:    qdrant.NewWithPayloadEnable(true),
+		}
+	} else {
+		logging.Log.Debugf(&logging.ContextMap{}, "*********** Dense query ***********")
+		// DENSE-ONLY SEARCH: Simplified approach
+		query = qdrant.QueryPoints{
+			CollectionName: collection,
+			Query:          qdrant.NewQueryDense(vector),
+			Limit:          &limit,
+			ScoreThreshold: &scoreThreshold,
+			Filter:         &filter,
+			WithVectors:    qdrant.NewWithVectorsEnable(false),
+			WithPayload:    qdrant.NewWithPayloadEnable(true),
+		}
+	}
+
+	logging.Log.Debugf(&logging.ContextMap{}, "*********** query #%v ***********", query)
+	scoredPoints, err := client.Query(context.TODO(), &query)
+	if err != nil {
+		logPanic(logCtx, "error in qdrant query: %q", err)
+	}
+
+	logging.Log.Debugf(&logging.ContextMap{}, "**************** 1st query: Got %d points from qdrant query**************", len(scoredPoints))
+	// If no similar points are found from the keywords filtering query, we return results without filtering.
+	if len(scoredPoints) == 0 {
+		logging.Log.Warnf(logCtx, "No similar points found with the keywords (%v) filtering query. Returning points without keywords filtering from collections.", keywords)
+
+		// perform the qdrant query without the keywords filtering
+		filter = qdrant.Filter{
+			Should: []*qdrant.Condition{},
+		}
+
+		// Use fusion if both dense and sparse vectors are available
+		if sparse != nil && len(sparse) > 0 {
+			// Create prefetch queries for hybrid search using RRF (Reciprocal Rank Fusion)
+			prefetchQueries := []*qdrant.PrefetchQuery{
+				// Dense vector search prefetch
+				{
+					Query: qdrant.NewQueryDense(vector),
+					Using: nil, // Use default (unnamed) vector
+					// Filter: &filter,
+					Filter: nil,
+					Limit:  &limit,
+				},
+				// Sparse vector search prefetch
+				{
+					Query: createSparseQuery(sparse),
+					Using: qdrant.PtrOf("sparse_vector"), // Use sparse vector field
+					// Filter: &filter,
+					Filter: nil,
+					Limit:  &limit,
+				},
+			}
+
+			query = qdrant.QueryPoints{
+				CollectionName: collection,
+				Query:          qdrant.NewQueryFusion(qdrant.Fusion_RRF), // Use Reciprocal Rank Fusion
+				Prefetch:       prefetchQueries,
+				Limit:          &limit,
+				ScoreThreshold: &scoreThreshold,
+				// Filter:         &filter,
+				Filter:      nil,
+				WithVectors: qdrant.NewWithVectorsEnable(false),
+				WithPayload: qdrant.NewWithPayloadEnable(true),
+			}
+		} else {
+			// DENSE-ONLY SEARCH: Simplified approach
+			query = qdrant.QueryPoints{
+				CollectionName: collection,
+				Query:          qdrant.NewQueryDense(vector),
+				Limit:          &limit,
+				ScoreThreshold: &scoreThreshold,
+				// Filter:         &filter
+				Filter:      nil,
+				WithVectors: qdrant.NewWithVectorsEnable(false),
+				WithPayload: qdrant.NewWithPayloadEnable(true),
+			}
+		}
+
+		// Execute query
+		scoredPoints, err = client.Query(context.TODO(), &query)
+		if err != nil {
+			logPanic(logCtx, "error in qdrant query: %q", err)
+		}
+
+		if len(scoredPoints) == 0 {
+			logPanic(logCtx, "No valid points found in the collections %s for the given vector and collection. Please check your QdrantDB.", collection)
+		} else {
+			logging.Log.Infof(logCtx, "Found %d similar points without the filtering query.", len(scoredPoints))
+		}
+	} else if !keywordsSearch || len(keywords) == 0 {
+		logging.Log.Infof(logCtx, "Found %d similar points without the filtering query.", len(scoredPoints))
+	} else {
+		logging.Log.Infof(logCtx, "Found %d similar points with the filtering query.", len(scoredPoints))
+	}
+
+	// Transform results
 	logging.Log.Debugf(&logging.ContextMap{}, "**************** 2nd query: Got %d points from qdrant query**************", len(scoredPoints))
 
 	dbResponses := make([]sharedtypes.ApiDbResponse, len(scoredPoints))
@@ -444,11 +566,8 @@
 		logging.Log.Debugf(&logging.ContextMap{}, "Similarity element name: %v", dbResponse.Name)
 		logging.Log.Debugf(&logging.ContextMap{}, "Similarity pyaedt_group: %v", dbResponse.PyaedtGroup)
 	}
-<<<<<<< HEAD
-=======
-        
-        //logging.Log.Debugf(&logging.ContextMap{}, "examples: %d", len(exampledbResponse))
->>>>>>> 5e643be0
+
+	//logging.Log.Debugf(&logging.ContextMap{}, "examples: %d", len(exampledbResponse))
 
 	return dbResponses
 
