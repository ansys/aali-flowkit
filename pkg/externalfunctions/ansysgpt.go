// Copyright (C) 2025 ANSYS, Inc. and/or its affiliates.
// SPDX-License-Identifier: MIT
//
//
// Permission is hereby granted, free of charge, to any person obtaining a copy
// of this software and associated documentation files (the "Software"), to deal
// in the Software without restriction, including without limitation the rights
// to use, copy, modify, merge, publish, distribute, sublicense, and/or sell
// copies of the Software, and to permit persons to whom the Software is
// furnished to do so, subject to the following conditions:
//
// The above copyright notice and this permission notice shall be included in all
// copies or substantial portions of the Software.
//
// THE SOFTWARE IS PROVIDED "AS IS", WITHOUT WARRANTY OF ANY KIND, EXPRESS OR
// IMPLIED, INCLUDING BUT NOT LIMITED TO THE WARRANTIES OF MERCHANTABILITY,
// FITNESS FOR A PARTICULAR PURPOSE AND NONINFRINGEMENT. IN NO EVENT SHALL THE
// AUTHORS OR COPYRIGHT HOLDERS BE LIABLE FOR ANY CLAIM, DAMAGES OR OTHER
// LIABILITY, WHETHER IN AN ACTION OF CONTRACT, TORT OR OTHERWISE, ARISING FROM,
// OUT OF OR IN CONNECTION WITH THE SOFTWARE OR THE USE OR OTHER DEALINGS IN THE
// SOFTWARE.

package externalfunctions

import (
	"bytes"
	"encoding/base64"
	"encoding/json"
	"fmt"
	"io"
	"net/http"
	"net/url"
	"regexp"
	"sort"
	"strconv"
	"strings"
	"sync"
	"time"

	"github.com/ansys/aali-sharedtypes/pkg/config"
	"github.com/ansys/aali-sharedtypes/pkg/logging"
	"github.com/ansys/aali-sharedtypes/pkg/sharedtypes"
	"github.com/texttheater/golang-levenshtein/levenshtein"
)

// AnsysGPTCheckProhibitedWords checks the user query for prohibited words
//
// Tags:
//   - @displayName: Check Prohibited Words
//
// Parameters:
//   - query: the user query
//   - prohibitedWords: the list of prohibited words
//   - errorResponseMessage: the error response message
//
// Returns:
//   - foundProhibited: the flag indicating whether prohibited words were found
//   - responseMessage: the response message
func AnsysGPTCheckProhibitedWords(query string, prohibitedWords []string, errorResponseMessage string) (foundProhibited bool, responseMessage string) {
	// Check if all words in the value are present as whole words in the query
	queryLower := strings.ToLower(query)
	queryLower = strings.ReplaceAll(queryLower, ".", "")
	for _, prohibitedValue := range prohibitedWords {
		allWordsMatch := true
		for _, fieldWord := range strings.Fields(strings.ToLower(prohibitedValue)) {
			pattern := `\b` + regexp.QuoteMeta(fieldWord) + `\b`
			match, _ := regexp.MatchString(pattern, queryLower)
			if !match {
				allWordsMatch = false
				break
			}
		}
		if allWordsMatch {
			return true, errorResponseMessage
		}
	}

	// Check for prohibited words using fuzzy matching
	cutoff := 0.9
	for _, prohibitedValue := range prohibitedWords {
		wordMatchCount := 0
		for _, fieldWord := range strings.Fields(strings.ToLower(prohibitedValue)) {
			for _, word := range strings.Fields(queryLower) {
				distance := levenshtein.RatioForStrings([]rune(word), []rune(fieldWord), levenshtein.DefaultOptions)
				if distance >= cutoff {
					wordMatchCount++
					break
				}
			}
		}

		if wordMatchCount == len(strings.Fields(prohibitedValue)) {
			return true, errorResponseMessage
		}

		// If multiple words are present in the field , also check for the whole words without spaces
		if strings.Contains(prohibitedValue, " ") {
			for _, word := range strings.Fields(queryLower) {
				distance := levenshtein.RatioForStrings([]rune(word), []rune(prohibitedValue), levenshtein.DefaultOptions)
				if distance >= cutoff {
					return true, errorResponseMessage
				}
			}
		}
	}

	return false, ""
}

// AnsysGPTExtractFieldsFromQuery extracts the fields from the user query
//
// Tags:
//   - @displayName: Extract Fields
//
// Parameters:
//   - query: the user query
//   - fieldValues: the field values that the user query can contain
//   - defaultFields: the default fields that the user query can contain
//
// Returns:
//   - fields: the extracted fields
func AnsysGPTExtractFieldsFromQuery(query string, fieldValues map[string][]string, defaultFields []sharedtypes.AnsysGPTDefaultFields) (fields map[string]string) {
	// Initialize the fields map
	fields = make(map[string]string)

	// Check each field
	for field, values := range fieldValues {
		// Initializing the field with None
		fields[field] = ""

		// Sort the values by length in descending order
		sort.Slice(values, func(i, j int) bool {
			return len(values[i]) > len(values[j])
		})

		// Check if all words in the value are present as whole words in the query
		lowercaseQuery := strings.ToLower(query)
		for _, fieldValue := range values {
			allWordsMatch := true
			for _, fieldWord := range strings.Fields(strings.ToLower(fieldValue)) {
				pattern := `\b` + regexp.QuoteMeta(fieldWord) + `\b`
				match, _ := regexp.MatchString(pattern, lowercaseQuery)
				if !match {
					allWordsMatch = false
					break
				}
			}

			if allWordsMatch {
				fields[field] = fieldValue
				break
			}
		}

		// Split the query into words
		words := strings.Fields(lowercaseQuery)

		// If no exact match found, use fuzzy matching
		if fields[field] == "" {
			cutoff := 0.76
			for _, fieldValue := range values {
				for _, queryWord := range words {
					distance := levenshtein.RatioForStrings([]rune(fieldValue), []rune(queryWord), levenshtein.DefaultOptions)
					if distance >= cutoff {
						fields[field] = fieldValue
						break
					}
				}
			}
		}
	}

	// If default value is found, use it
	for _, defaultField := range defaultFields {
		value, ok := fields[defaultField.FieldName]
		if ok && value == "" {
			if strings.Contains(strings.ToLower(query), strings.ToLower(defaultField.QueryWord)) {
				fields[defaultField.FieldName] = defaultField.FieldDefaultValue
			}
		}
	}

	return fields
}

// AnsysGPTPerformLLMRephraseRequestNew performs a rephrase request to LLM
//
// Tags:
//   - @displayName: Rephrase Request New
//
// Parameters:
//   - template: the template for the rephrase request
//   - query: the user query
//   - history: the conversation history
//
// Returns:
//   - rephrasedQuery: the rephrased query
func AnsysGPTPerformLLMRephraseRequestNew(template string, query string, history []sharedtypes.HistoricMessage) (rephrasedQuery string) {
	logging.Log.Debugf(&logging.ContextMap{}, "Performing LLM rephrase request")

	historyMessages := ""

	if len(history) >= 1 {
		historyMessages += history[len(history)-2].Content
	} else {
		return query
	}

	// Create map for the data to be used in the template
	dataMap := make(map[string]string)
	dataMap["query"] = query
	dataMap["chat_history"] = historyMessages

	// Format the template
	userTemplate := formatTemplate(template, dataMap)
	logging.Log.Debugf(&logging.ContextMap{}, "User template: %v", userTemplate)

	// create example
	exampleHistory := make([]sharedtypes.HistoricMessage, 2)
	exampleHistory[0] = sharedtypes.HistoricMessage{
		Role:    "user",
		Content: "'previous user query': 'How to create a beam with Ansys Mechanical?'\n'current user query': 'How to make the beam larger?'",
	}
	exampleHistory[1] = sharedtypes.HistoricMessage{
		Role:    "assistant",
		Content: "How to make a beam larger in Ansys Mechanical?",
	}

	// Perform the general request
	rephrasedQuery, _, err := performGeneralRequest(userTemplate, exampleHistory, false, "You are a query rephrasing assistant. You receive a 'previous user query' as well as a 'current user query' and rephrase the 'current user query' to include any relevant information from the 'previous user query'.", nil)
	if err != nil {
		panic(err)
	}

	logging.Log.Debugf(&logging.ContextMap{}, "Rephrased query: %v", rephrasedQuery)

	return rephrasedQuery
}

// AnsysGPTPerformLLMRephraseRequest performs a rephrase request to LLM
//
// Tags:
//   - @displayName: Rephrase Request
//
// Parameters:
//   - template: the template for the rephrase request
//   - query: the user query
//   - history: the conversation history
//
// Returns:
//   - rephrasedQuery: the rephrased query
func AnsysGPTPerformLLMRephraseRequest(userTemplate string, query string, history []sharedtypes.HistoricMessage, systemPrompt string) (rephrasedQuery string) {
	logging.Log.Debugf(&logging.ContextMap{}, "Performing LLM rephrase request")

	historyMessages := ""

	if len(history) >= 1 {
		historyMessages += "user:" + history[len(history)-2].Content + "\n"
	} else {
		return query
	}

	// Create map for the data to be used in the template
	dataMap := make(map[string]string)
	dataMap["query"] = query
	dataMap["chat_history"] = historyMessages

	// Format the template
	userTemplate = formatTemplate(userTemplate, dataMap)
	logging.Log.Debugf(&logging.ContextMap{}, "User template for repharasing query: %v", userTemplate)

	// Perform the general request
	rephrasedQuery, _, err := performGeneralRequest(userTemplate, nil, false, systemPrompt, nil)
	if err != nil {
		panic(err)
	}

	logging.Log.Debugf(&logging.ContextMap{}, "Rephrased query: %v", rephrasedQuery)

	return rephrasedQuery
}

// AnsysGPTBuildFinalQuery builds the final query for Ansys GPT
//
// Tags:
//   - @displayName: Build Final Query
//
// Parameters:
//   - refrasedQuery: the refrased query
//   - context: the context
//
// Returns:
//   - finalQuery: the final query
func AnsysGPTBuildFinalQuery(refrasedQuery string, context []sharedtypes.ACSSearchResponse) (finalQuery string, errorResponse string, displayFixedMessageToUser bool) {
	logging.Log.Debugf(&logging.ContextMap{}, "Building final query for Ansys GPT with context of length: %v", len(context))

	// check if there is no context
	if len(context) == 0 {
		errorResponse = "Sorry, I could not find any knowledge from Ansys that can answer your question. Please try and revise your query by asking in a different way or adding more details."
		return "", errorResponse, true
	}

	// Build the final query using the KnowledgeDB response and the original request
	finalQuery = "Based on the following examples:\n\n--- INFO START ---\n"
	for _, example := range context {
		finalQuery += fmt.Sprintf("%v", example) + "\n"
	}
	finalQuery += "--- INFO END ---\n\n" + refrasedQuery + "\n"

	return finalQuery, "", false
}

// AnsysGPTPerformLLMRequest performs a request to Ansys GPT
//
// Tags:
//   - @displayName: LLM Request
//
// Parameters:
//   - finalQuery: the final query
//   - history: the conversation history
//   - systemPrompt: the system prompt
//
// Returns:
//   - stream: the stream channel
func AnsysGPTPerformLLMRequest(finalQuery string, history []sharedtypes.HistoricMessage, systemPrompt string, isStream bool) (message string, stream *chan string) {
	// get the LLM handler endpoint
	llmHandlerEndpoint := config.GlobalConfig.LLM_HANDLER_ENDPOINT

	// Set up WebSocket connection with LLM and send chat request
	responseChannel := sendChatRequest(finalQuery, "general", history, 0, systemPrompt, llmHandlerEndpoint, nil, nil, nil, nil)

	// If isStream is true, create a stream channel and return asap
	if isStream {
		// Create a stream channel
		streamChannel := make(chan string, 400)

		// Start a goroutine to transfer the data from the response channel to the stream channel
		go transferDatafromResponseToStreamChannel(&responseChannel, &streamChannel, false, false, "", 0, 0, "", "", "", false, "")

		// Return the stream channel
		return "", &streamChannel
	}

	// else Process all responses
	var responseAsStr string
	for response := range responseChannel {
		// Check if the response is an error
		if response.Type == "error" {
			panic(response.Error)
		}

		// Accumulate the responses
		responseAsStr += *(response.ChatData)

		// If we are at the last message, break the loop
		if *(response.IsLast) {
			break
		}
	}

	// Close the response channel
	close(responseChannel)

	// Return the response
	return responseAsStr, nil
}

// AnsysGPTReturnIndexList returns the index list for Ansys GPT
//
// Tags:
//   - @displayName: List Indexes
//
// Parameters:
//   - indexGroups: the index groups
//
// Returns:
//   - indexList: the index list
func AnsysGPTReturnIndexList(indexGroups []string) (indexList []string) {
	indexList = make([]string, 0)
	// iterate through indexGroups and append to indexList
	for _, indexGroup := range indexGroups {
		switch indexGroup {
		case "Ansys Learning":
			indexList = append(indexList, "granular-ansysgpt")
			// indexList = append(indexList, "ansysgpt-alh")
		case "Ansys Products":
			indexList = append(indexList, "lsdyna-documentation-r14")
			indexList = append(indexList, "ansysgpt-documentation-2023r2")
			indexList = append(indexList, "scade-documentation-2023r2")
			indexList = append(indexList, "ansys-dot-com-marketing")
			indexList = append(indexList, "external-crtech-thermal-desktop")
			// indexList = append(indexList, "ibp-app-brief")
			// indexList = append(indexList, "pyansys_help_documentation")
			// indexList = append(indexList, "pyansys-examples")
		case "Ansys Semiconductor":
			indexList = append(indexList, "ansysgpt-scbu")
		default:
			logging.Log.Errorf(&logging.ContextMap{}, "Invalid indexGroup: %v\n", indexGroup)
			return
		}
	}

	return indexList
}

// AnsysGPTACSSemanticHybridSearchs performs a semantic hybrid search in ACS
//
// Tags:
//   - @displayName: ACS Semantic Hybrid Search
//
// Parameters:
//   - query: the query string
//   - embeddedQuery: the embedded query
//   - indexList: the index list
//   - typeOfAsset: the type of asset
//   - physics: the physics
//   - product: the product
//   - productMain: the main product
//   - filter: the filter
//   - filterAfterVectorSearch: the flag to define the filter order
//   - returnedProperties: the properties to be returned
//   - topK: the number of results to be returned from vector search
//   - searchedEmbeddedFields: the ACS fields to be searched
//
// Returns:
//   - output: the search results
func AnsysGPTACSSemanticHybridSearchs(
	acsEndpoint string,
	acsApiKey string,
	acsApiVersion string,
	query string,
	embeddedQuery []float32,
	indexList []string,
	filter map[string]string,
	topK int) (output []sharedtypes.ACSSearchResponse) {

	output = make([]sharedtypes.ACSSearchResponse, 0)
	for _, indexName := range indexList {
		partOutput, err := ansysGPTACSSemanticHybridSearch(acsEndpoint, acsApiKey, acsApiVersion, query, embeddedQuery, indexName, filter, topK, false, nil)
		if err != nil {
			logging.Log.Errorf(&logging.ContextMap{}, "Error in semantic hybrid search: %v", err)
			panic(err)
		}
		output = append(output, partOutput...)
	}

	return output
}

// AnsysGPTRemoveNoneCitationsFromSearchResponse removes none citations from search response
//
// Tags:
//   - @displayName: Remove None Citations
//
// Parameters:
//   - semanticSearchOutput: the search response
//   - citations: the citations
//
// Returns:
//   - reducedSemanticSearchOutput: the reduced search response
func AnsysGPTRemoveNoneCitationsFromSearchResponse(semanticSearchOutput []sharedtypes.ACSSearchResponse, citations []sharedtypes.AnsysGPTCitation) (reducedSemanticSearchOutput []sharedtypes.ACSSearchResponse) {
	// iterate throught search response and keep matches to citations
	reducedSemanticSearchOutput = make([]sharedtypes.ACSSearchResponse, len(citations))
	for _, value := range semanticSearchOutput {
		for _, citation := range citations {
			if value.SourceURLLvl2 == citation.Title {
				reducedSemanticSearchOutput = append(reducedSemanticSearchOutput, value)
			} else if value.SourceURLLvl2 == citation.URL {
				reducedSemanticSearchOutput = append(reducedSemanticSearchOutput, value)
			} else if value.SearchRerankerScore == citation.Relevance {
				reducedSemanticSearchOutput = append(reducedSemanticSearchOutput, value)
			}
		}
	}

	return reducedSemanticSearchOutput
}

// AnsysGPTReorderSearchResponseAndReturnOnlyTopK reorders the search response
//
// Tags:
//   - @displayName: Reorder Search Response
//
// Parameters:
//   - semanticSearchOutput: the search response
//   - topK: the number of results to be returned
//
// Returns:
//   - reorderedSemanticSearchOutput: the reordered search response
func AnsysGPTReorderSearchResponseAndReturnOnlyTopK(semanticSearchOutput []sharedtypes.ACSSearchResponse, topK int) (reorderedSemanticSearchOutput []sharedtypes.ACSSearchResponse) {
	logging.Log.Debugf(&logging.ContextMap{}, "Reordering search response of length %v based on reranker_score and returning only top %v results", len(semanticSearchOutput), topK)
	// Sorting by Weight * SearchRerankerScore in descending order
	sort.Slice(semanticSearchOutput, func(i, j int) bool {
		return semanticSearchOutput[i].Weight*semanticSearchOutput[i].SearchRerankerScore > semanticSearchOutput[j].Weight*semanticSearchOutput[j].SearchRerankerScore
	})

	// Return only topK results
	if len(semanticSearchOutput) > topK {
		semanticSearchOutput = semanticSearchOutput[:topK]
	}

	return semanticSearchOutput
}

// AnsysGPTGetSystemPrompt returns the system prompt for Ansys GPT
//
// Tags:
//   - @displayName: Get System Prompt
//
// Parameters:
//   - rephrasedQuery: the rephrased query
//
// Returns:
//   - systemPrompt: the system prompt
func AnsysGPTGetSystemPrompt(query string, prohibitedWords []string, template string) (systemPrompt string) {

	// create string from prohibited words
	prohibitedWordsString := ""
	for _, word := range prohibitedWords {
		prohibitedWordsString += word + ", "
	}

	// Create map for the data to be used in the template
	dataMap := make(map[string]string)
	dataMap["query"] = query
	dataMap["prohibited_words"] = prohibitedWordsString

	// Format the template
	systemTemplate := formatTemplate(template, dataMap)
	logging.Log.Debugf(&logging.ContextMap{}, "System prompt for final query: %v", systemTemplate)

	// return system prompt
	return systemTemplate
}

// AisPerformLLMRephraseRequest performs a rephrase request to LLM
//
// Tags:
//   - @displayName: AIS Rephrase Request
//
// Parameters:
//   - systemTemplate: the system template for the rephrase request
//   - userTemplate: the user template for the rephrase request
//   - query: the user query
//   - history: the conversation history
//
// Returns:
//   - rephrasedQuery: the rephrased query
func AisPerformLLMRephraseRequest(systemTemplate string, userTemplate string, query string, history []sharedtypes.HistoricMessage, tokenCountModelName string) (rephrasedQuery string, inputTokenCount int, outputTokenCount int) {
	logging.Log.Debugf(&logging.ContextMap{}, "Performing LLM rephrase request")

	// create "chat_history" string
	historyMessages := ""
	for _, message := range history {
		switch message.Role {
		case "user":
			historyMessages += "\"User\": \"" + message.Content + "\"\n"
		case "assistant":
			historyMessages += "\"AI\": \"" + message.Content + "\"\n"
		}
	}

	// Create map for the data to be used in the template
	dataMap := make(map[string]string)
	dataMap["query"] = query
	dataMap["chat_history"] = historyMessages

	// Format the user and system template
	userPrompt := formatTemplate(userTemplate, dataMap)
	logging.Log.Debugf(&logging.ContextMap{}, "User template for repharasing query: %v", userTemplate)
	systemPrompt := formatTemplate(systemTemplate, dataMap)
	logging.Log.Debugf(&logging.ContextMap{}, "System template for repharasing query: %v", systemTemplate)

	// create options
	var maxTokens int32 = 500
	var temperature float32 = 0.0
	options := &sharedtypes.ModelOptions{
		MaxTokens:   &maxTokens,
		Temperature: &temperature,
	}

	// Perform the general request
	rephrasedQuery, _, err := performGeneralRequest(userPrompt, nil, false, systemPrompt, options)
	if err != nil {
		panic(err)
	}

	// calculate input and output token count
	inputTokenCount, err = openAiTokenCount(tokenCountModelName, userPrompt+systemPrompt)
	if err != nil {
		panic(err)
	}
	outputTokenCount, err = openAiTokenCount(tokenCountModelName, rephrasedQuery)
	if err != nil {
		panic(err)
	}

	logging.Log.Debugf(&logging.ContextMap{}, "Rephrased query: %v", rephrasedQuery)

	return rephrasedQuery, inputTokenCount, outputTokenCount
}

// AisReturnIndexList returns the index list for AIS
//
// Tags:
//   - @displayName: Get AIS Index List
//
// Parameters:
//   - accessPoint: the access point
//
// Returns:
//   - indexList: the index list
func AisReturnIndexList(accessPoint string, physics []string, version []string) (indexList []string) {

	// get version
	is25 := false
	for _, v := range version {
		if strings.Contains(strings.ToLower(v), "25r1") || strings.Contains(strings.ToLower(v), "25r2") {
			is25 = true
			break
		}
	}

	// create index list
	indexList = []string{}
	switch accessPoint {
	case "ansysgpt-general", "ais-embedded":
		switch {
		case len(physics) == 1 && physics[0] == "scade" && is25:
			// special case for Scade One & 25r1/25r2
			indexList = append(indexList,
				"external-product-documentation-public-25r1",
			)
		case len(physics) == 1 && physics[0] == "scade":
			// special case for Scade One
			indexList = append(indexList,
				"external-product-documentation-public",
				"external-product-documentation-public-25r1",
			)
		case is25:
			// special case 25r1/25r2
			indexList = append(indexList,
				"granular-ansysgpt",
				"external-marketing",
				"external-learning-hub",
				"external-crtech-thermal-desktop",
				"external-release-notes",
				"external-zemax-websites",
				"external-product-documentation-public-25r1",
			)
		default:
			// default ais case
			indexList = append(indexList,
				"granular-ansysgpt",
				"ansysgpt-documentation-2023r2",
				"lsdyna-documentation-r14",
				"scade-documentation-2023r2",
				"external-marketing",
				"external-learning-hub",
				"external-crtech-thermal-desktop",
				"external-release-notes",
				"external-zemax-websites",
				"external-product-documentation-public",
				"external-product-documentation-public-25r1",
			)
		}

	case "ansysgpt-scbu":
		indexList = append(indexList,
			"ansysgpt-scbu",
			"external-scbu-learning-hub",
			"scbu-data-except-alh",
		)
	default:
		logging.Log.Errorf(&logging.ContextMap{}, "Invalid accessPoint: %v\n", accessPoint)
		return
	}

	return indexList
}

// AisAcsSemanticHybridSearchs performs a semantic hybrid search in ACS
//
// Tags:
//   - @displayName: AIS ACS Semantic Hybrid Search
//
// Parameters:
//   - query: the query string
//   - embeddedQuery: the embedded query
//   - indexList: the index list
//   - physics: the physics
//   - topK: the number of results to be returned
//
// Returns:
//   - output: the search results
func AisAcsSemanticHybridSearchs(
	acsEndpoint string,
	acsApiKey string,
	acsApiVersion string,
	query string,
	embeddedQuery []float32,
	indexList []string,
	physics []string,
	topK int) []sharedtypes.ACSSearchResponse {

	// Create a channel to collect results
	resultChan := make(chan []sharedtypes.ACSSearchResponse, len(indexList))

	// Create a WaitGroup to ensure all goroutines complete
	var wg sync.WaitGroup
	wg.Add(len(indexList))

	// Launch a goroutine for each index
	for _, indexName := range indexList {
		go func(idx string) {
			defer func() {
				r := recover()
				if r != nil {
					logging.Log.Errorf(&logging.ContextMap{}, "panic in paralell processing of ACS requests: %v", r)
				}
			}()
			defer wg.Done()
			// Run the search for this index
			result, err := ansysGPTACSSemanticHybridSearch(acsEndpoint, acsApiKey, acsApiVersion, query, embeddedQuery, idx, nil, topK, true, physics)
			if err != nil {
				logging.Log.Errorf(&logging.ContextMap{}, "Error in semantic hybrid search: %v", err)
				return
			}
			resultChan <- result
		}(indexName)
	}

	// Launch a goroutine to close the channel once all searches are complete
	go func() {
		defer func() {
			r := recover()
			if r != nil {
				logging.Log.Errorf(&logging.ContextMap{}, "panic in closing ACS result channel: %v", r)
			}
		}()
		wg.Wait()
		close(resultChan)
	}()

	// Collect all results
	var output []sharedtypes.ACSSearchResponse
	for results := range resultChan {
		output = append(output, results...)
	}

	return output
}

// AisChangeAcsResponsesByFactor changes the ACS responses by a factor
//
// Tags:
//   - @displayName: Change ACS Responses By Factor
//
// Parameters:
//   - factors: the factors
//   - semanticSearchOutput: the search response
//
// Returns:
//   - changedSemanticSearchOutput: the changed search response
func AisChangeAcsResponsesByFactor(factors map[string]float64, semanticSearchOutput []sharedtypes.ACSSearchResponse) (changedSemanticSearchOutput []sharedtypes.ACSSearchResponse) {

	// Iterate through the search response and change the 'weight' and '@search.reranker_score' based on the factors
	for i, value := range semanticSearchOutput {
		// Check if the document's 'typeOFasset' exists in the factors map
		factor, exists := factors[value.TypeOFasset]
		if exists {
			// Update 'weight'
			value.Weight = value.Weight * factor

			// Update '@search.reranker_score' if it is set, otherwise set it to 'weight'
			if value.SearchRerankerScore != 0 {
				value.SearchRerankerScore = value.SearchRerankerScore * factor
			} else {
				value.SearchRerankerScore = value.Weight
			}

			// assign the changed value to the output
			semanticSearchOutput[i] = value
		}
	}

	return semanticSearchOutput
}

// AecGetContextFromRetrieverModule retrieves context from the Ansys GPT Retriever Module
//
// Tags:
//   - @displayName: AEC Get Context from Retriever Module
//
// Parameters:
//   - retrieverModuleEndpoint: the endpoint of the retriever module
//   - userQuery: the user query
//   - dataSources: the data sources
//   - physics: the physics
//   - topK: the number of results to be returned
//   - plattform: the platform
//   - retrieverModuleKey: the key for the retriever module
//
// Returns:
//   - context: the context retrieved from the retriever module
func AecGetContextFromRetrieverModule(
	retrieverModuleEndpoint string,
	userQuery string,
	dataSources []string,
	physics []string,
	version []string,
	product []string,
	topK int,
	plattform string,
	retrieverModuleKey string) (context []sharedtypes.AnsysGPTRetrieverModuleChunk) {

	// Prepare properties
	if len(physics) == 0 {
		physics = []string{"None"}
	}
	physicsString := strings.Join(physics, ", ")
	versionString := ""
	productString := ""
	if len(version) != 0 {
		versionString = strings.Join(version, ", ")
	}
	if len(product) != 0 {
		productString = strings.Join(product, ", ")
	}
	dataSourceString := strings.Join(dataSources, ", ")

	// Create HTTP client with timeout
	client := &http.Client{
		Timeout: 30 * time.Second,
	}

	// Create the request body
	body := AnsysGPTRetrieverModuleRequest{
		UserInput:     userQuery,
		DataSource:    dataSourceString,
		FilterPhysics: physicsString,
		FilterVersion: versionString,
		FilterProduct: productString,
		NumDocs:       topK,
		Platform:      plattform,
	}

	// Marshal the request body to JSON
	jsonBody, err := json.Marshal(body)
	if err != nil {
		panic(fmt.Errorf("error marshalling request body: %v", err))
	}

	// Create a new HTTP request
	request, err := http.NewRequest("POST", retrieverModuleEndpoint, bytes.NewBuffer(jsonBody))
	if err != nil {
		panic(fmt.Errorf("error creating request: %v", err))
	}

	// Set headers
	request.Header.Set("Content-Type", "application/json")
	request.Header.Set("RM-key", retrieverModuleKey)

	// Create an HTTP client and make the request
	resp, err := client.Do(request)
	if err != nil {
		panic(fmt.Errorf("error making request: %v", err))
	}
	defer resp.Body.Close()

	// Check the response status
	if resp.StatusCode != 200 {
		panic(fmt.Errorf("error response from retriever module: %v", resp.Status))
	}

	// Parse the response
	response := map[string]sharedtypes.AnsysGPTRetrieverModuleChunk{}
	err = json.NewDecoder(resp.Body).Decode(&response)
	if err != nil {
		panic(fmt.Errorf("error decoding response: %v", err))
	}
	logging.Log.Debugf(&logging.ContextMap{}, "Received response from retriever module: %v", response)

	// Extract the context from the response
	context = make([]sharedtypes.AnsysGPTRetrieverModuleChunk, len(response))
	for chunkNum, chunk := range response {
		// Extract int from chunkNum
		_, chunkNumstring, found := strings.Cut(chunkNum, "chunk ")
		if !found {
			panic(fmt.Errorf("error extracting chunk number from '%v'", chunkNum))
		}
		chunkNumInt, err := strconv.Atoi(chunkNumstring)
		if err != nil {
			panic(fmt.Errorf("error converting chunk number to int: %v", err))
		}
		// Store the chunk in the context slice
		context[chunkNumInt-1] = chunk
	}

	return context
}

// GetContextFromDataPlugin retrieves context from a data plugin
//
// Tags:
//   - @displayName: Get Context from Data Plugin
//
// Parameters:
//   - userQuery: the user query
//   - apiUrl: the API URL of the data plugin
//   - username: the username for authentication at the data plugin
//   - password: the password for authentication at the data plugin
//   - topK: the number of results to be returned
<<<<<<< HEAD
//
// Returns:
//   - context: the context retrieved from the data plugin
func GetContextFromDataPlugin(userQuery string, apiUrl string, username string, password string, topK int) (context []sharedtypes.AnsysGPTRetrieverModuleChunk) {
	// Encode the query and max_doc in base64
	encodedQuery := base64.StdEncoding.EncodeToString([]byte(userQuery))
	encodedMaxDoc := base64.StdEncoding.EncodeToString([]byte(strconv.Itoa(topK)))
=======
//   - physics: the physics to be used as filter
//   - dataSource: the data sources to be used as filter
//
// Returns:
//   - context: the context retrieved from the data plugin
func GetContextFromDataPlugin(userQuery string, apiUrl string, username string, password string, topK int, physics []string, dataSource []string) (context []sharedtypes.AnsysGPTRetrieverModuleChunk) {
	// Generate string of comma-separated physics and data sources
	physicsString := strings.Join(physics, ", ")
	dataSourceString := strings.Join(dataSource, ", ")

	// Encode the query, max_doc, physics and data sources in base64
	encodedQuery := base64.StdEncoding.EncodeToString([]byte(userQuery))
	encodedMaxDoc := base64.StdEncoding.EncodeToString([]byte(strconv.Itoa(topK)))
	encodedPhysics := base64.StdEncoding.EncodeToString([]byte(physicsString))
	encodedDataSource := base64.StdEncoding.EncodeToString([]byte(dataSourceString))
>>>>>>> 4220fa75

	// Prepare form data
	formData := url.Values{}
	formData.Set("q", encodedQuery)
	formData.Set("max_doc", encodedMaxDoc)
<<<<<<< HEAD
=======
	formData.Set("filter_physics", encodedPhysics)
	formData.Set("data_source", encodedDataSource)
>>>>>>> 4220fa75

	// Create the request
	req, err := http.NewRequest("POST", apiUrl, bytes.NewBufferString(formData.Encode()))
	if err != nil {
		panic(fmt.Errorf("error creating request: %v", err))
	}

	// Set content type for form data
	req.Header.Set("Content-Type", "application/x-www-form-urlencoded")

	// Set basic authentication header
	auth := username + ":" + password
	encodedAuth := base64.StdEncoding.EncodeToString([]byte(auth))
	req.Header.Set("Authorization", "Basic "+encodedAuth)

	// Make the request
	client := &http.Client{}
	resp, err := client.Do(req)
	if err != nil {
		panic(fmt.Errorf("error making request: %v", err))
	}
	defer resp.Body.Close()

	// Read the response body
	body, err := io.ReadAll(resp.Body)
	if err != nil {
		panic(fmt.Errorf("error reading response body: %v", err))
	}

	// Check status code
	if resp.StatusCode != 200 {
		panic(fmt.Errorf("error response from data plugin: %v, body: %s", resp.Status, string(body)))
	}

	// The response is base64 encoded
	base64EncodedResponse := string(body)

	// Decode the base64 response
	decodedResponse, err := base64.StdEncoding.DecodeString(base64EncodedResponse)
	if err != nil {
		panic(fmt.Errorf("error decoding base64 response: %v", err))
	}

	// Unmarshal the response
	response := map[string]sharedtypes.AnsysGPTRetrieverModuleChunk{}
	err = json.Unmarshal(decodedResponse, &response)
	if err != nil {
		panic(fmt.Errorf("error unmarshalling response: %v", err))
	}
	logging.Log.Debugf(&logging.ContextMap{}, "Received response from retriever module: %v", response)

	// Extract the context from the response
	context = make([]sharedtypes.AnsysGPTRetrieverModuleChunk, len(response))
	for chunkNum, chunk := range response {
		// Extract int from chunkNum
		_, chunkNumstring, found := strings.Cut(chunkNum, "chunk ")
		if !found {
			panic(fmt.Errorf("error extracting chunk number from '%v'", chunkNum))
		}
		chunkNumInt, err := strconv.Atoi(chunkNumstring)
		if err != nil {
			panic(fmt.Errorf("error converting chunk number to int: %v", err))
		}
		// Store the chunk in the context slice
		context[chunkNumInt-1] = chunk
	}

	return context
}

// AecPerformLLMFinalRequest performs a final request to LLM
//
// Tags:
//   - @displayName: AEC Final Request
//
// Parameters:
//   - systemTemplate: the system template for the final request
//   - userTemplate: the user template for the final request
//   - query: the user query
//   - history: the conversation history
//   - prohibitedWords: the list of prohibited words
//   - errorList1: the list of error words
//   - errorList2: the list of error words
//
// Returns:
//   - stream: the stream channel
func AecPerformLLMFinalRequest(systemTemplate string,
	userTemplate string,
	query string,
	history []sharedtypes.HistoricMessage,
	context []sharedtypes.AnsysGPTRetrieverModuleChunk,
	prohibitedWords []string,
	errorList1 []string,
	errorList2 []string,
	tokenCountEndpoint string,
	previousInputTokenCount int,
	previousOutputTokenCount int,
	tokenCountModelName string,
	isStream bool,
	userEmail string,
	jwtToken string,
	dontSendTokenCount bool) (message string, stream *chan string) {

	logging.Log.Debugf(&logging.ContextMap{}, "Performing LLM final request")

	// create "chat_history" string
	historyMessages := ""
	for _, message := range history {
		switch message.Role {
		case "user":
			historyMessages += "`HumanMessage`: `" + message.Content + "`\n"
		case "assistant":
			historyMessages += "`AIMessage`: `" + message.Content + "`\n"
		}
	}

	// create json string from context
	contextString := ""
	if len(context) != 0 {
		contextString += "{"
		chunkNr := 1
		for _, example := range context {
			json, err := json.Marshal(example)
			if err != nil {
				logging.Log.Errorf(&logging.ContextMap{}, "Error marshalling context: %v", err)
				return "", nil
			}
			contextString += fmt.Sprintf("\"chunk %v\": %v", chunkNr, string(json)) + ", "
			chunkNr++
		}
		// remove last comma, then add closing bracket
		contextString = contextString[:len(contextString)-2]
		contextString += "}"
	}

	// create string from prohibited words
	prohibitedWordsString := ""
	for _, word := range prohibitedWords {
		prohibitedWordsString += word + ", "
	}

	// create string from error list 1
	errorList1String := ""
	for _, word := range errorList1 {
		errorList1String += word + ", "
	}

	// create string from error list 2
	errorList2String := ""
	for _, word := range errorList2 {
		errorList2String += word + ", "
	}

	// Create map for the data to be used in the template
	dataMap := make(map[string]string)
	dataMap["query"] = query
	dataMap["chat_history"] = historyMessages
	dataMap["context"] = contextString
	dataMap["prohibit_word_list"] = prohibitedWordsString
	dataMap["error_list_1"] = errorList1String
	dataMap["error_list_2"] = errorList2String

	// Format the user and system template
	userPrompt := formatTemplate(userTemplate, dataMap)
	logging.Log.Debugf(&logging.ContextMap{}, "User template for final query: %v", userPrompt)
	systemPrompt := formatTemplate(systemTemplate, dataMap)
	logging.Log.Debugf(&logging.ContextMap{}, "System template for final query: %v", systemPrompt)

	// create options
	var maxTokens int32 = 2000
	var temperature float32 = 0.0
	options := &sharedtypes.ModelOptions{
		MaxTokens:   &maxTokens,
		Temperature: &temperature,
	}

	// get the LLM handler endpoint.
	llmHandlerEndpoint := config.GlobalConfig.LLM_HANDLER_ENDPOINT

	// Set up WebSocket connection with LLM and send chat request.
	responseChannel := sendChatRequest(userPrompt, "general", nil, 0, systemPrompt, llmHandlerEndpoint, nil, nil, options, nil)

	// Create a stream channel
	streamChannel := make(chan string, 400)

	// calculate input token count
	inputTokenCount, err := openAiTokenCount(tokenCountModelName, userPrompt+systemPrompt)
	if err != nil {
		panic(err)
	}
	totalInputTokenCount := previousInputTokenCount + inputTokenCount

	// check if token count should be sent
	sendTokenCount := false
	if !dontSendTokenCount {
		sendTokenCount = true
	}

	// Start a goroutine to transfer the data from the response channel to the stream channel.
	go transferDatafromResponseToStreamChannel(&responseChannel, &streamChannel, false, sendTokenCount, tokenCountEndpoint, totalInputTokenCount, previousOutputTokenCount, tokenCountModelName, jwtToken, userEmail, true, contextString)

	return "", &streamChannel
}<|MERGE_RESOLUTION|>--- conflicted
+++ resolved
@@ -911,15 +911,6 @@
 //   - username: the username for authentication at the data plugin
 //   - password: the password for authentication at the data plugin
 //   - topK: the number of results to be returned
-<<<<<<< HEAD
-//
-// Returns:
-//   - context: the context retrieved from the data plugin
-func GetContextFromDataPlugin(userQuery string, apiUrl string, username string, password string, topK int) (context []sharedtypes.AnsysGPTRetrieverModuleChunk) {
-	// Encode the query and max_doc in base64
-	encodedQuery := base64.StdEncoding.EncodeToString([]byte(userQuery))
-	encodedMaxDoc := base64.StdEncoding.EncodeToString([]byte(strconv.Itoa(topK)))
-=======
 //   - physics: the physics to be used as filter
 //   - dataSource: the data sources to be used as filter
 //
@@ -935,17 +926,13 @@
 	encodedMaxDoc := base64.StdEncoding.EncodeToString([]byte(strconv.Itoa(topK)))
 	encodedPhysics := base64.StdEncoding.EncodeToString([]byte(physicsString))
 	encodedDataSource := base64.StdEncoding.EncodeToString([]byte(dataSourceString))
->>>>>>> 4220fa75
 
 	// Prepare form data
 	formData := url.Values{}
 	formData.Set("q", encodedQuery)
 	formData.Set("max_doc", encodedMaxDoc)
-<<<<<<< HEAD
-=======
 	formData.Set("filter_physics", encodedPhysics)
 	formData.Set("data_source", encodedDataSource)
->>>>>>> 4220fa75
 
 	// Create the request
 	req, err := http.NewRequest("POST", apiUrl, bytes.NewBufferString(formData.Encode()))
