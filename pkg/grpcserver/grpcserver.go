// Copyright (C) 2025 ANSYS, Inc. and/or its affiliates.
// SPDX-License-Identifier: MIT
//
//
// Permission is hereby granted, free of charge, to any person obtaining a copy
// of this software and associated documentation files (the "Software"), to deal
// in the Software without restriction, including without limitation the rights
// to use, copy, modify, merge, publish, distribute, sublicense, and/or sell
// copies of the Software, and to permit persons to whom the Software is
// furnished to do so, subject to the following conditions:
//
// The above copyright notice and this permission notice shall be included in all
// copies or substantial portions of the Software.
//
// THE SOFTWARE IS PROVIDED "AS IS", WITHOUT WARRANTY OF ANY KIND, EXPRESS OR
// IMPLIED, INCLUDING BUT NOT LIMITED TO THE WARRANTIES OF MERCHANTABILITY,
// FITNESS FOR A PARTICULAR PURPOSE AND NONINFRINGEMENT. IN NO EVENT SHALL THE
// AUTHORS OR COPYRIGHT HOLDERS BE LIABLE FOR ANY CLAIM, DAMAGES OR OTHER
// LIABILITY, WHETHER IN AN ACTION OF CONTRACT, TORT OR OTHERWISE, ARISING FROM,
// OUT OF OR IN CONNECTION WITH THE SOFTWARE OR THE USE OR OTHER DEALINGS IN THE
// SOFTWARE.

package grpcserver

import (
	"context"
	"fmt"
	"net"
	"os"
	"reflect"
	"strings"

	"github.com/ansys/aali-flowkit/pkg/externalfunctions"
	"github.com/ansys/aali-sharedtypes/pkg/aaliflowkitgrpc"
	"github.com/ansys/aali-sharedtypes/pkg/logging"
	"github.com/ansys/aali-sharedtypes/pkg/typeconverters"

	"github.com/ansys/aali-flowkit/pkg/internalstates"
	"github.com/ansys/aali-sharedtypes/pkg/config"
	"google.golang.org/grpc"
	"google.golang.org/grpc/codes"
	"google.golang.org/grpc/credentials"
	"google.golang.org/grpc/metadata"
	"google.golang.org/grpc/status"
)

// server is used to implement grpc_definition.ExternalFunctionsServer.
type server struct {
	aaliflowkitgrpc.UnimplementedExternalFunctionsServer
}

// StartServer starts the gRPC server
// The server listens on the port specified in the configuration file
// The server implements the ExternalFunctionsServer interface
func StartServer() {
	// Get webserver address
	webserverAddress, err := config.HandleLegacyPortDefinition(config.GlobalConfig.FLOWKIT_ADDRESS, config.GlobalConfig.EXTERNALFUNCTIONS_GRPC_PORT)
	if err != nil {
		logging.Log.Fatalf(&logging.ContextMap{}, "Error getting webserver address: %v", err)
	}

	// Create listener on the specified address
	lis, err := net.Listen("tcp", webserverAddress)
	if err != nil {
		logging.Log.Fatalf(&logging.ContextMap{}, "failed to listen: %v", err)
	}

	// Check if SSL is enabled and load the server's certificate and private key
	var opts []grpc.ServerOption
	if config.GlobalConfig.USE_SSL {
		creds, err := credentials.NewServerTLSFromFile(
			config.GlobalConfig.SSL_CERT_PUBLIC_KEY_FILE,
			config.GlobalConfig.SSL_CERT_PRIVATE_KEY_FILE,
		)
		if err != nil {
			logging.Log.Fatalf(&logging.ContextMap{}, "failed to load SSL certificates: %v", err)
		}
		opts = append(opts, grpc.Creds(creds))
	}

	// Add API key authentication interceptor if an API key is provided
	if config.GlobalConfig.FLOWKIT_API_KEY != "" {
		opts = append(opts, grpc.UnaryInterceptor(apiKeyAuthInterceptor(config.GlobalConfig.FLOWKIT_API_KEY)))
	}

	// Set gRPC message size limits
	opts = append(opts, grpc.MaxRecvMsgSize(1024*1024*1024)) // 1 GB receive limit
	opts = append(opts, grpc.MaxSendMsgSize(1024*1024*1024)) // 1 GB send limit

	// Create the gRPC server with the options
	s := grpc.NewServer(opts...)
	aaliflowkitgrpc.RegisterExternalFunctionsServer(s, &server{})
	logging.Log.Infof(&logging.ContextMap{}, "Aali FlowKit started successfully; gRPC server listening on address '%s'...\n", webserverAddress)
	if err := s.Serve(lis); err != nil {
		logging.Log.Fatalf(&logging.ContextMap{}, "failed to serve: %v", err)
	}
}

// apiKeyAuthInterceptor is a gRPC server interceptor that checks for a valid API key in the metadata of the request
// The API key is passed as a string parameter
//
// Parameters:
// - apiKey: a string containing the API key
//
// Returns:
// - grpc.UnaryServerInterceptor: a gRPC server interceptor
func apiKeyAuthInterceptor(apiKey string) grpc.UnaryServerInterceptor {
	return func(
		ctx context.Context,
		req interface{},
		info *grpc.UnaryServerInfo,
		handler grpc.UnaryHandler,
	) (interface{}, error) {
		// Extract API key from metadata
		md, ok := metadata.FromIncomingContext(ctx)
		if !ok {
			return nil, status.Errorf(codes.Unauthenticated, "missing metadata")
		}

		receivedApiKeys := md["x-api-key"]
		if len(receivedApiKeys) == 0 || receivedApiKeys[0] != apiKey {
			return nil, status.Errorf(codes.Unauthenticated, "invalid API key")
		}

		// Continue handling the request
		return handler(ctx, req)
	}
}

// HealthCheck checks the health of the gRPC server
//
// Parameters:
// - ctx: the context of the request
// - req: the request to check the health of the server
//
// Returns:
// - aaliflowkitgrpc.HealthCheckResponse: a response indicating the health of the server
// - error: an error if the health check fails
func (s *server) HealthCheck(ctx context.Context, req *aaliflowkitgrpc.HealthRequest) (*aaliflowkitgrpc.HealthResponse, error) {
	// return a successful health check response
	return &aaliflowkitgrpc.HealthResponse{
		Status: "OK",
	}, nil
}

// GetVersion returns the version of the Aali FlowKit server
//
// Parameters:
// - ctx: the context of the request
// - req: the request to get the version of the server
//
// Returns:
// - aaliflowkitgrpc.VersionResponse: a response containing the version of the server
// - error: an error if the version retrieval fails
func (s *server) GetVersion(ctx context.Context, req *aaliflowkitgrpc.VersionRequest) (*aaliflowkitgrpc.VersionResponse, error) {
	// Get the version from the file
<<<<<<< HEAD
	version := internalstates.FlowkitVersion
=======
	version := getAaliFlowktiVersion(&logging.ContextMap{})
>>>>>>> 31c929e9

	// If the version is empty, return an error
	if version == "" {
		return nil, status.Errorf(codes.Internal, "failed to retrieve version")
	}

	// Return the version response
	return &aaliflowkitgrpc.VersionResponse{
		Version: version,
	}, nil
}

// ListFunctions lists all available function from the external functions package
//
// Parameters:
// - ctx: the context of the request
// - req: the request to list all available functions
//
// Returns:
// - aaliflowkitgrpc.ListOfFunctions: a list of all available functions
// - error: an error if the function fails
func (s *server) ListFunctions(ctx context.Context, req *aaliflowkitgrpc.ListFunctionsRequest) (*aaliflowkitgrpc.ListFunctionsResponse, error) {

	// return all available functions
	return &aaliflowkitgrpc.ListFunctionsResponse{Functions: internalstates.AvailableFunctions}, nil
}

// RunFunction runs a function from the external functions package
// The function is identified by the function id
// The function inputs are passed as a list of FunctionInput
//
// Parameters:
// - ctx: the context of the request
// - req: the request to run a function
//
// Returns:
// - aaliflowkitgrpc.FunctionOutputs: the outputs of the function
// - error: an error if the function fails
func (s *server) RunFunction(ctx context.Context, req *aaliflowkitgrpc.FunctionInputs) (output *aaliflowkitgrpc.FunctionOutputs, err error) {
	defer func() {
		r := recover()
		if r != nil {
			err = fmt.Errorf("error occured in gRPC server aali-flowkit during RunFunction of '%v': %v", req.Name, r)
		}
	}()

	// get function definition from available functions
	functionDefinition, ok := internalstates.AvailableFunctions[req.Name]
	if !ok {
		return nil, fmt.Errorf("function with name %s not found", req.Name)
	}

	// create input slice
	inputs := make([]interface{}, len(functionDefinition.Input))

	// unmarshal json string values for each input into the correct type
	for i, input := range req.Inputs {
		var err error
		inputs[i], err = typeconverters.ConvertStringToGivenType(input.Value, functionDefinition.Input[i].GoType)
		if err != nil {
			return nil, fmt.Errorf("error converting input '%s' of function '%s' to type '%s': %v", input.Name, req.Name, functionDefinition.Input[i].GoType, err)
		}

		// check for option sets and convert values
		if len(functionDefinition.Input[i].Options) > 0 {
			// convert value to correct type
			inputs[i], err = convertOptionSetValues(functionDefinition.Name, input.Name, inputs[i])
			if err != nil {
				return nil, fmt.Errorf("error converting option set input '%s' of function '%s' to type '%s': %v", input.Name, req.Name, functionDefinition.Input[i].GoType, err)
			}
		}
	}

	// get externalfunctions package and the function
	function, exists := externalfunctions.ExternalFunctionsMap[functionDefinition.Name]
	if !exists {
		return nil, fmt.Errorf("function %s not found in externalfunctions package", functionDefinition.Name)
	}
	funcValue := reflect.ValueOf(function)
	if !funcValue.IsValid() {
		return nil, fmt.Errorf("function %s not found in externalfunctions package", functionDefinition.Name)
	}

	// Prepare arguments for the function
	args := []reflect.Value{}
	for i, input := range inputs {
		if input == nil && i < len(functionDefinition.Input) {
			// Handle missing parameters with standard datatype defaults
			expectedType := functionDefinition.Input[i].GoType
			switch expectedType {
			case "bool":
				args = append(args, reflect.ValueOf(false))
			case "int":
				args = append(args, reflect.ValueOf(0))
			case "string":
				args = append(args, reflect.ValueOf(""))
			case "float64":
				args = append(args, reflect.ValueOf(0.0))
			case "map[uint]float32":
				args = append(args, reflect.ValueOf(make(map[uint]float32)))
			default:
				// Catch-all default for other types
				args = append(args, reflect.Zero(reflect.TypeOf(input)))
			}
		} else {
			args = append(args, reflect.ValueOf(input))
		}
	}

	// Call the function
	results := funcValue.Call(args)

	// create output slice
	outputs := []*aaliflowkitgrpc.FunctionOutput{}
	for i, result := range results {
		// marshal value to json string
		value, err := typeconverters.ConvertGivenTypeToString(result.Interface(), functionDefinition.Output[i].GoType)
		if err != nil {
			return nil, fmt.Errorf("error converting output %s to string: %v", functionDefinition.Output[i].Name, err)
		}

		// append output to slice
		outputs = append(outputs, &aaliflowkitgrpc.FunctionOutput{
			Name:   functionDefinition.Output[i].Name,
			GoType: functionDefinition.Output[i].GoType,
			Value:  value,
		})
	}

	// return outputs
	return &aaliflowkitgrpc.FunctionOutputs{Name: req.Name, Outputs: outputs}, nil
}

// StreamFunction streams a function from the external functions package
// The function is identified by the function id
// The function inputs are passed as a list of FunctionInput
//
// Parameters:
// - req: the request to stream a function
// - stream: the stream to send the function outputs
//
// Returns:
// - error: an error if the function fails
func (s *server) StreamFunction(req *aaliflowkitgrpc.FunctionInputs, stream aaliflowkitgrpc.ExternalFunctions_StreamFunctionServer) (err error) {
	defer func() {
		r := recover()
		if r != nil {
			err = fmt.Errorf("error occured in gRPC server aali-flowkit during StreamFunction of '%v': %v", req.Name, r)
		}
	}()

	// get function definition from available functions
	functionDefinition, ok := internalstates.AvailableFunctions[req.Name]
	if !ok {
		return fmt.Errorf("function with id %s not found", req.Name)
	}

	// create input slice
	inputs := make([]interface{}, len(functionDefinition.Input))

	// unmarshal json string values for each input into the correct type
	for i, input := range req.Inputs {
		var err error
		inputs[i], err = typeconverters.ConvertStringToGivenType(input.Value, functionDefinition.Input[i].GoType)
		if err != nil {
			return fmt.Errorf("error converting input '%s' of function '%s' to type '%s': %v", input.Name, req.Name, functionDefinition.Input[i].GoType, err)
		}

		// check for option sets and convert values
		if len(functionDefinition.Input[i].Options) > 0 {
			// convert value to correct type
			inputs[i], err = convertOptionSetValues(functionDefinition.Name, input.Name, inputs[i])
			if err != nil {
				return fmt.Errorf("error converting option set input '%s' of function '%s' to type '%s': %v", input.Name, req.Name, functionDefinition.Input[i].GoType, err)
			}
		}
	}

	// get externalfunctions package and the function
	function, exists := externalfunctions.ExternalFunctionsMap[functionDefinition.Name]
	if !exists {
		return fmt.Errorf("function %s not found in externalfunctions package", functionDefinition.Name)
	}
	funcValue := reflect.ValueOf(function)
	if !funcValue.IsValid() {
		return fmt.Errorf("function %s not found in externalfunctions package", functionDefinition.Name)
	}

	// Prepare arguments for the function
	args := []reflect.Value{}
	for i, input := range inputs {
		if input == nil && i < len(functionDefinition.Input) {
			// Handle missing parameters with standard datatype defaults
			expectedType := functionDefinition.Input[i].GoType
			switch expectedType {
			case "bool":
				args = append(args, reflect.ValueOf(false))
			case "int":
				args = append(args, reflect.ValueOf(0))
			case "string":
				args = append(args, reflect.ValueOf(""))
			case "float64":
				args = append(args, reflect.ValueOf(0.0))
			case "map[uint]float32":
				args = append(args, reflect.ValueOf(make(map[uint]float32)))
			default:
				// Catch-all default for other types
				args = append(args, reflect.Zero(reflect.TypeOf(input)))
			}
		} else {
			args = append(args, reflect.ValueOf(input))
		}
	}

	// Call the function
	results := funcValue.Call(args)

	// get stream channel from results
	var streamChannel *chan string
	for i, output := range functionDefinition.Output {
		if output.GoType == "*chan string" {
			streamChannel = results[i].Interface().(*chan string)
		}
	}

	// listen to channel and send to stream
	var counter int32
	var previousOutput *aaliflowkitgrpc.StreamOutput
	for message := range *streamChannel {
		// create output
		output := &aaliflowkitgrpc.StreamOutput{
			MessageCounter: counter,
			IsLast:         false,
			Value:          message,
		}

		// send output to stream
		if counter > 0 {
			err := stream.Send(previousOutput)
			if err != nil {
				return err
			}
		}

		// save output to previous output
		previousOutput = output

		// increment counter
		counter++
	}

	// send last message
	output := &aaliflowkitgrpc.StreamOutput{
		MessageCounter: counter,
		IsLast:         true,
		Value:          previousOutput.Value,
	}
	err = stream.Send(output)
	if err != nil {
		return err
	}

	return nil
}

// convertOptionSetValues converts the option set values for the given function and input
//
// Parameters:
// - functionName: a string containing the function name
// - inputName: a string containing the input name
// - inputValue: an interface containing the input value
//
// Returns:
// - interface: an interface containing the converted value
// - error: an error containing the error message
func convertOptionSetValues(functionName string, inputName string, inputValue interface{}) (interface{}, error) {
	defer func() {
		r := recover()
		if r != nil {
			logging.Log.Errorf(&logging.ContextMap{}, "Panic occured in convertOptionSetValues: %v", r)
		}
	}()

	switch functionName {

	case "AppendMessageHistory":

		switch inputName {

		case "role":
			return externalfunctions.AppendMessageHistoryRole(inputValue.(string)), nil

		default:
			return nil, fmt.Errorf("unsupported input for function %v: '%s'", functionName, inputName)
		}
	}

	return nil, fmt.Errorf("unsupported function: '%s'", functionName)
}

// getAaliFlowktiVersion reads the agent's version from a file and returns the value.
//
// Returns:
//   - string: Version
func getAaliFlowktiVersion(ctx *logging.ContextMap) string {
	// Read the version from a file; the file is expected to be at ROOT level and called VERSION
	file := "VERSION"
	versionFile, err := os.ReadFile(file)
	if err != nil {
		logging.Log.Errorf(ctx, "Error reading version file: %s\n", err)
		return ""
	}

	version := strings.TrimSpace(string(versionFile))
	return version
}<|MERGE_RESOLUTION|>--- conflicted
+++ resolved
@@ -154,11 +154,7 @@
 // - error: an error if the version retrieval fails
 func (s *server) GetVersion(ctx context.Context, req *aaliflowkitgrpc.VersionRequest) (*aaliflowkitgrpc.VersionResponse, error) {
 	// Get the version from the file
-<<<<<<< HEAD
-	version := internalstates.FlowkitVersion
-=======
 	version := getAaliFlowktiVersion(&logging.ContextMap{})
->>>>>>> 31c929e9
 
 	// If the version is empty, return an error
 	if version == "" {
