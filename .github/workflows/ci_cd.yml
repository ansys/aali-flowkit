
name: GitHub CI
on:
  pull_request:
    branches:
      - main
  push:
    branches:
      - main
env:
  MAIN_PYTHON_VERSION: '3.12'
  DOCUMENTATION_CNAME: 'ansys.github.io/aali-flowkit'

concurrency:
  group: ${{ github.workflow }}-${{ github.ref }}
  cancel-in-progress: true

jobs:

  style:
    name: Code style
    runs-on: ubuntu-latest
    steps:
    - name: Install required tools
      run: |
        sudo apt-get update
        sudo apt-get install -y golang-go
        sudo apt-get install -y golang-golang-x-tools
        sudo snap install golangci-lint --classic

    - name: Checkout repository
      uses: actions/checkout@v4

    - name: Setup Python for pre-commit hook
      uses: actions/setup-python@v5
      with:
        python-version: ${{ env.MAIN_PYTHON_VERSION }}

    - name: Run pre-commit hook
      uses: pre-commit/action@v3.0.1

  compile-project:
    name: Compile Project
    runs-on: ubuntu-latest
    steps:
    - name: Checkout code
      uses: actions/checkout@v4
    - name: Setup Go
      uses: actions/setup-go@v5
      with:
        go-version-file: 'go.mod'
    - name: Compile Project
      run:
        go build ./...

  unit-testing:
    name: Unit Testing
    runs-on: ubuntu-latest

    steps:
    - name: Checkout code
      uses: actions/checkout@v4
    - name: Setup Go
      uses: actions/setup-go@v5
      with:
        go-version-file: 'go.mod'
    - name: Log in to GitHub Container Registry
      uses: docker/login-action@v3
      with:
        registry: ghcr.io
        username: ${{ secrets.PYANSYS_CI_BOT_USERNAME }}
        password: ${{ secrets.PYANSYS_CI_BOT_TOKEN }}
    - name: Run tests
      run:
        go test ./... -count=1 -short

  docs-build:
    name: Build Documentation
    needs: [style, unit-testing, compile-project]
    uses: "./.github/workflows/docs_build.yml"
    with:
      name: "Build Documentation"
    secrets: inherit

  upload_dev_docs:
    name: Upload dev documentation
    runs-on: ubuntu-latest
    needs: [docs-build]
    if: github.ref == 'refs/heads/main' && github.event_name == 'push'
    permissions:
      contents: write
      pages: write
<<<<<<< HEAD
      id-token: write
=======
>>>>>>> a6d0c1da
    steps:
      - name: Download documentation artifact
        uses: actions/download-artifact@v4
        with:
<<<<<<< HEAD
          name: documentation-html-with-api
          path: ./docs-to-deploy

      - name: Deploy to GitHub Pages
        uses: peaceiris/actions-gh-pages@v4
        with:
          github_token: ${{ secrets.GITHUB_TOKEN }}
          publish_dir: ./docs-to-deploy
          publish_branch: gh-pages
          force_orphan: true
          user_name: 'github-actions[bot]'
          user_email: 'github-actions[bot]@users.noreply.github.com'
          commit_message: 'Deploy documentation'
          cname: ansys.github.io/aali-flowkit
=======
          cname: ${{ env.DOCUMENTATION_CNAME }}
          token: ${{ secrets.GITHUB_TOKEN }}
          bot-user: "github-actions[bot]"
          bot-email: "github-actions[bot]@users.noreply.github.com"
          doc-artifact-name: documentation-html-with-api
>>>>>>> a6d0c1da
<|MERGE_RESOLUTION|>--- conflicted
+++ resolved
@@ -90,15 +90,10 @@
     permissions:
       contents: write
       pages: write
-<<<<<<< HEAD
-      id-token: write
-=======
->>>>>>> a6d0c1da
     steps:
       - name: Download documentation artifact
         uses: actions/download-artifact@v4
         with:
-<<<<<<< HEAD
           name: documentation-html-with-api
           path: ./docs-to-deploy
 
@@ -112,11 +107,4 @@
           user_name: 'github-actions[bot]'
           user_email: 'github-actions[bot]@users.noreply.github.com'
           commit_message: 'Deploy documentation'
-          cname: ansys.github.io/aali-flowkit
-=======
-          cname: ${{ env.DOCUMENTATION_CNAME }}
-          token: ${{ secrets.GITHUB_TOKEN }}
-          bot-user: "github-actions[bot]"
-          bot-email: "github-actions[bot]@users.noreply.github.com"
-          doc-artifact-name: documentation-html-with-api
->>>>>>> a6d0c1da
+          cname: ansys.github.io/aali-flowkit