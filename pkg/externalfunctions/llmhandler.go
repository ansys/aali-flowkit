// Copyright (C) 2025 ANSYS, Inc. and/or its affiliates.
// SPDX-License-Identifier: MIT
//
//
// Permission is hereby granted, free of charge, to any person obtaining a copy
// of this software and associated documentation files (the "Software"), to deal
// in the Software without restriction, including without limitation the rights
// to use, copy, modify, merge, publish, distribute, sublicense, and/or sell
// copies of the Software, and to permit persons to whom the Software is
// furnished to do so, subject to the following conditions:
//
// The above copyright notice and this permission notice shall be included in all
// copies or substantial portions of the Software.
//
// THE SOFTWARE IS PROVIDED "AS IS", WITHOUT WARRANTY OF ANY KIND, EXPRESS OR
// IMPLIED, INCLUDING BUT NOT LIMITED TO THE WARRANTIES OF MERCHANTABILITY,
// FITNESS FOR A PARTICULAR PURPOSE AND NONINFRINGEMENT. IN NO EVENT SHALL THE
// AUTHORS OR COPYRIGHT HOLDERS BE LIABLE FOR ANY CLAIM, DAMAGES OR OTHER
// LIABILITY, WHETHER IN AN ACTION OF CONTRACT, TORT OR OTHERWISE, ARISING FROM,
// OUT OF OR IN CONNECTION WITH THE SOFTWARE OR THE USE OR OTHER DEALINGS IN THE
// SOFTWARE.

package externalfunctions

import (
	"encoding/json"
	"fmt"
	"strconv"
	"strings"
	"time"

	"github.com/ansys/aali-sharedtypes/pkg/config"
	"github.com/ansys/aali-sharedtypes/pkg/logging"
	"github.com/ansys/aali-sharedtypes/pkg/sharedtypes"
)

// PerformVectorEmbeddingRequest performs a vector embedding request to LLM
//
// Tags:N
//   - @displayName: Embeddings
//
// Parameters:
//   - input: the input string
//   - includeSparse: flag to include sparse vectors (false for dense-only, true for hybrid search)
//
// Returns:
//   - embeddedVector: the embedded vector in float32 format
//   - sparseVector: the sparse embedded vector as term_id->weight map (only when includeSparse=true)
func PerformVectorEmbeddingRequest(input string, includeSparse bool) (embeddedVector []float32, sparseVector map[uint]float32) {
	// Use the provided parameter directly
	shouldIncludeSparse := includeSparse

	llmHandlerEndpoint := config.GlobalConfig.LLM_HANDLER_ENDPOINT

	// Use hybrid embeddings if requested, otherwise use existing dense-only logic
	responseChannel := sendEmbeddingsRequest(input, llmHandlerEndpoint, shouldIncludeSparse, nil)
	defer close(responseChannel)

	var denseEmbedding []float32
	var sparseEmbedding map[uint]float32
	var err error

	for response := range responseChannel {
		if response.Type == "error" {
			panic(response.Error)
		}

		fmt.Printf("Received embeddings response.")

		// Process dense embedding (same as before)
		interfaceArray, ok := response.EmbeddedData.([]interface{})
		if !ok {
			errMessage := "error converting embedded data to interface array"
			logging.Log.Error(&logging.ContextMap{}, errMessage)
			panic(errMessage)
		}
		denseEmbedding, err = convertToFloat32Slice(interfaceArray)
		if err != nil {
			errMessage := fmt.Sprintf("error converting embedded data to float32 slice: %v", err)
			logging.Log.Error(&logging.ContextMap{}, errMessage)
			panic(errMessage)
		}

		// Process sparse embedding if available (added functionality)
		if shouldIncludeSparse && response.LexicalWeights != nil {
			fmt.Print("Processing sparse embedding...\n")
			if sparseInterface, ok := response.LexicalWeights.(map[string]interface{}); ok {
				sparseEmbedding = make(map[uint]float32)
				for key, value := range sparseInterface {
					if keyUint, err := strconv.ParseUint(key, 10, 32); err == nil {
						if valueFloat, ok := value.(float64); ok {
							sparseEmbedding[uint(keyUint)] = float32(valueFloat)
						}
					}
				}
			}
		}

		// Exit after processing first response
		break
	}

	return denseEmbedding, sparseEmbedding
}

// PerformVectorEmbeddingRequestWithTokenLimitCatch performs a vector embedding request to LLM
// and catches the token limit error message
//
// Tags:
//   - @displayName: Embeddings with Token Limit Catch
//
// Parameters:
//   - input: the input string
//
// Returns:
//   - embeddedVector: the embedded vector in float32 format
func PerformVectorEmbeddingRequestWithTokenLimitCatch(input string, tokenLimitMessage string) (embeddedVector []float32, tokenLimitReached bool, responseMessage string) {
	// get the LLM handler endpoint
	llmHandlerEndpoint := config.GlobalConfig.LLM_HANDLER_ENDPOINT

	// Set up WebSocket connection with LLM and send embeddings request
	responseChannel := sendEmbeddingsRequest(input, llmHandlerEndpoint, false, nil)
	defer close(responseChannel)

	// Process the first response and close the channel
	var embedding32 []float32
	var err error
	for response := range responseChannel {
		// Check if the response is an error
		if response.Type == "error" {
			if strings.Contains(response.Error.Message, "tokens") {
				return nil, true, tokenLimitMessage
			} else {
				panic(response.Error)
			}
		}

		// Log LLM response
		logging.Log.Debugf(&logging.ContextMap{}, "Received embeddings response.")

		// Get embedded vector array
		interfaceArray, ok := response.EmbeddedData.([]interface{})
		if !ok {
			errMessage := "error converting embedded data to interface array"
			logging.Log.Error(&logging.ContextMap{}, errMessage)
			panic(errMessage)
		}
		embedding32, err = convertToFloat32Slice(interfaceArray)
		if err != nil {
			errMessage := fmt.Sprintf("error converting embedded data to float32 slice: %v", err)
			logging.Log.Error(&logging.ContextMap{}, errMessage)
			panic(errMessage)
		}

		// Mark that the first response has been received
		firstResponseReceived := true

		// Exit the loop after processing the first response
		if firstResponseReceived {
			break
		}
	}

	return embedding32, false, ""
}

// PerformBatchEmbeddingRequest performs a batch vector embedding request to LLM
//
// Tags:
//   - @displayName: Batch Embeddings
//
// Parameters:
//   - input: the input strings
//
// Returns:
//   - embeddedVectors: the embedded vectors in float32 format
func PerformBatchEmbeddingRequest(input []string) (embeddedVectors [][]float32) {
	// get the LLM handler endpoint
	llmHandlerEndpoint := config.GlobalConfig.LLM_HANDLER_ENDPOINT

	// Set up WebSocket connection with LLM and send embeddings request
	responseChannel := sendEmbeddingsRequest(input, llmHandlerEndpoint, false, nil)
	defer close(responseChannel)

	// Process the first response and close the channel
	embedding32Array := make([][]float32, len(input))
	for response := range responseChannel {
		// Check if the response is an error
		if response.Type == "error" {
			panic(response.Error)
		}

		// Log LLM response
		logging.Log.Debugf(&logging.ContextMap{}, "Received batch embeddings response.")

		// Get embedded vector array
		interfaceArray, ok := response.EmbeddedData.([]interface{})
		if !ok {
			errMessage := "error converting embedded data to interface array"
			logging.Log.Error(&logging.ContextMap{}, errMessage)
			panic(errMessage)
		}

		for i, interfaceArrayElement := range interfaceArray {
			lowerInterfaceArray, ok := interfaceArrayElement.([]interface{})
			if !ok {
				errMessage := "error converting embedded data to interface array"
				logging.Log.Error(&logging.ContextMap{}, errMessage)
				panic(errMessage)
			}
			embedding32, err := convertToFloat32Slice(lowerInterfaceArray)
			if err != nil {
				errMessage := fmt.Sprintf("error converting embedded data to float32 slice: %v", err)
				logging.Log.Error(&logging.ContextMap{}, errMessage)
				panic(errMessage)
			}
			embedding32Array[i] = embedding32
		}

		// Mark that the first response has been received
		firstResponseReceived := true

		// Exit the loop after processing the first response
		if firstResponseReceived {
			break
		}
	}

	return embedding32Array
}

// PerformBatchHybridEmbeddingRequest performs a batch hybrid embedding request to LLM
// returning the sparse and dense embeddings
//
// Tags:
//   - @displayName: Batch Hybrid Embeddings
//
// Parameters:
//   - input: the input strings
//
// Returns:
//   - denseEmbeddings: the dense embeddings in float32 format
//   - sparseEmbeddings: the sparse embeddings in map format
func PerformBatchHybridEmbeddingRequest(input []string, maxBatchSize int) (denseEmbeddings [][]float32, sparseEmbeddings []map[uint]float32) {
	processedEmbeddings := 0

	// Process data in batches
	for i := 0; i < len(input); i += maxBatchSize {
		end := i + maxBatchSize
		if end > len(input) {
			end = len(input)
		}

		// Create a batch of data to send to LLM handler
		batchTextToEmbed := input[i:end]

		// Send http request
		batchDenseEmbeddings, batchLexicalWeights, err := llmHandlerPerformVectorEmbeddingRequest(batchTextToEmbed, true)
		if err != nil {
			errMessage := fmt.Sprintf("Error performing batch embedding request: %v", err)
			logging.Log.Error(&logging.ContextMap{}, errMessage)
			panic(errMessage)
		}

		// Add the embeddings to the list
		denseEmbeddings = append(denseEmbeddings, batchDenseEmbeddings...)
		sparseEmbeddings = append(sparseEmbeddings, batchLexicalWeights...)

		processedEmbeddings += len(batchTextToEmbed)
		logging.Log.Debugf(&logging.ContextMap{}, "Processed %d embeddings", processedEmbeddings)
	}

	return denseEmbeddings, sparseEmbeddings
}

// PerformKeywordExtractionRequest performs a keywords extraction request to LLM
//
// Tags:
//   - @displayName: Keyword Extraction
//
// Parameters:
//   - input: the input string
//   - maxKeywordsSearch: the maximum number of keywords to search for
//
// Returns:
//   - keywords: the keywords extracted from the input string as a slice of strings
func PerformKeywordExtractionRequest(input string, maxKeywordsSearch uint32) (keywords []string) {
	// get the LLM handler endpoint
	llmHandlerEndpoint := config.GlobalConfig.LLM_HANDLER_ENDPOINT

	// Set up WebSocket connection with LLM and send chat request
	responseChannel := sendChatRequestNoHistory(input, "keywords", maxKeywordsSearch, llmHandlerEndpoint, nil, nil)
	defer close(responseChannel)

	// Process all responses
	var responseAsStr string
	for response := range responseChannel {
		// Check if the response is an error
		if response.Type == "error" {
			panic(response.Error)
		}

		// Accumulate the responses
		responseAsStr += *(response.ChatData)

		// If we are at the last message, break the loop
		if *(response.IsLast) {
			break
		}
	}

	logging.Log.Debugf(&logging.ContextMap{}, "Received keywords response.")

	// Unmarshal JSON data into the result variable
	err := json.Unmarshal([]byte(responseAsStr), &keywords)
	if err != nil {
		errMessage := fmt.Sprintf("Error unmarshalling keywords response from aali-llm: %v", err)
		logging.Log.Error(&logging.ContextMap{}, errMessage)
		panic(errMessage)
	}

	for words := range keywords {
		logging.Log.Debugf(&logging.ContextMap{}, "kapatil: Keyword %v ", words)
	}

	// Return the response
	return keywords
}

// PerformSummaryRequest performs a summary request to LLM
//
// Tags:
//   - @displayName: Summary
//
// Parameters:
//   - input: the input string
//
// Returns:
//   - summary: the summary extracted from the input string
func PerformSummaryRequest(input string) (summary string) {
	// get the LLM handler endpoint
	llmHandlerEndpoint := config.GlobalConfig.LLM_HANDLER_ENDPOINT

	// Set up WebSocket connection with LLM and send chat request
	responseChannel := sendChatRequestNoHistory(input, "summary", 1, llmHandlerEndpoint, nil, nil)
	defer close(responseChannel)

	// Process all responses
	var responseAsStr string
	for response := range responseChannel {
		// Check if the response is an error
		if response.Type == "error" {
			panic(response.Error)
		}

		// Accumulate the responses
		responseAsStr += *(response.ChatData)

		// If we are at the last message, break the loop
		if *(response.IsLast) {
			break
		}
	}

	logging.Log.Debugf(&logging.ContextMap{}, "Received summary response.")

	// Return the response
	return responseAsStr
}

// PerformGeneralRequest performs a general chat completion request to LLM
//
// Tags:
//   - @displayName: General LLM Request
//
// Parameters:
//   - input: the input string
//   - history: the conversation history
//   - isStream: the stream flag
//   - systemPrompt: the system prompt
//
// Returns:
//   - message: the generated message
//   - stream: the stream channel
func PerformGeneralRequest(input string, history []sharedtypes.HistoricMessage, isStream bool, systemPrompt string) (message string, stream *chan string) {
	// get the LLM handler endpoint
	llmHandlerEndpoint := config.GlobalConfig.LLM_HANDLER_ENDPOINT

	// Set up WebSocket connection with LLM and send chat request
	responseChannel := sendChatRequest(input, "general", history, 0, systemPrompt, llmHandlerEndpoint, nil, nil, nil, nil)
	// If isStream is true, create a stream channel and return asap
	if isStream {
		// Create a stream channel
		streamChannel := make(chan string, 400)

		// Start a goroutine to transfer the data from the response channel to the stream channel
		go transferDatafromResponseToStreamChannel(&responseChannel, &streamChannel, false, false, "", 0, 0, "", "", "", false, "")

		// Return the stream channel
		return "", &streamChannel
	}

	// Close the response channel
	defer close(responseChannel)

	// else Process all responses
	var responseAsStr string
	for response := range responseChannel {
		// Check if the response is an error
		if response.Type == "error" {
			panic(response.Error)
		}

		// Accumulate the responses
		responseAsStr += *(response.ChatData)

		// If we are at the last message, break the loop
		if *(response.IsLast) {
			break
		}
	}

	// Return the response
	return responseAsStr, nil
}

// PerformGeneralRequestWithImages performs a general request to LLM with images
//
// Tags:
//   - @displayName: General LLM Request (with Images)
//
// Parameters:
//   - input: the user input
//   - history: the conversation history
//   - isStream: the flag to indicate whether the response should be streamed
//   - systemPrompt: the system prompt
//   - images: the images
//
// Returns:
//   - message: the response message
//   - stream: the stream channel
func PerformGeneralRequestWithImages(input string, history []sharedtypes.HistoricMessage, isStream bool, systemPrompt string, images []string) (message string, stream *chan string) {
	// get the LLM handler endpoint
	llmHandlerEndpoint := config.GlobalConfig.LLM_HANDLER_ENDPOINT

	// Set up WebSocket connection with LLM and send chat request
	responseChannel := sendChatRequest(input, "general", history, 0, systemPrompt, llmHandlerEndpoint, nil, nil, nil, images)
	// If isStream is true, create a stream channel and return asap
	if isStream {
		// Create a stream channel
		streamChannel := make(chan string, 400)

		// Start a goroutine to transfer the data from the response channel to the stream channel
		go transferDatafromResponseToStreamChannel(&responseChannel, &streamChannel, false, false, "", 0, 0, "", "", "", false, "")

		// Return the stream channel
		return "", &streamChannel
	}

	// Close the response channel
	defer close(responseChannel)

	// else Process all responses
	var responseAsStr string
	for response := range responseChannel {
		// Check if the response is an error
		if response.Type == "error" {
			panic(response.Error)
		}

		// Accumulate the responses
		responseAsStr += *(response.ChatData)

		// If we are at the last message, break the loop
		if *(response.IsLast) {
			break
		}
	}

	// Return the response
	return responseAsStr, nil
}

// PerformGeneralModelSpecificationRequest performs a specified request to LLM with a configured model and Systemprompt.
//
// Tags:
//   - @displayName: General LLM Request (Specified System Prompt)
//
// Parameters:
//   - input: the user input
//   - history: the conversation history
//   - isStream: the flag to indicate whether the response should be streamed
//   - systemPrompt: the system prompt
//   - modelId: the model ID
//
// Returns:
//   - message: the response message
//   - stream: the stream channel
func PerformGeneralModelSpecificationRequest(input string, history []sharedtypes.HistoricMessage, isStream bool, systemPrompt map[string]string, modelIds []string) (message string, stream *chan string) {
	// get the LLM handler endpoint
	fmt.Printf("[%s] type of alpsRequest inside modelspecification %T\n", time.Now().Format("2006-01-02 15:04:05.000"), systemPrompt)
	logging.Log.Infof(&logging.ContextMap{}, "[%s] type of alpsRequest inside modelspecification %T\n", time.Now().Format("2006-01-02 15:04:05.000"), systemPrompt)

	llmHandlerEndpoint := config.GlobalConfig.LLM_HANDLER_ENDPOINT
	// Set up WebSocket connection with LLM and send chat request
	responseChannel := sendChatRequest(input, "general", history, 0, systemPrompt, llmHandlerEndpoint, modelIds, nil, nil, nil)

	// If isStream is true, create a stream channel and return asap
	if isStream {
		// Create a stream channel
		streamChannel := make(chan string, 400)

		// Start a goroutine to transfer the data from the response channel to the stream channel
		go transferDatafromResponseToStreamChannel(&responseChannel, &streamChannel, false, false, "", 0, 0, "", "", "", false, "")

		// Return the stream channel
		return "", &streamChannel
	}

	// Close the response channel
	defer close(responseChannel)

	// else Process all responses
	var responseAsStr string
	for response := range responseChannel {
		// Check if the response is an error
		if response.Type == "error" {
			panic(response.Error)
		}

		// Accumulate the responses
		responseAsStr += *(response.ChatData)

		// If we are at the last message, break the loop
		if *(response.IsLast) {
			break
		}
	}

	// Return the response
	return responseAsStr, nil
}

// PerformGeneralRequestSpecificModel performs a general request to LLM with a specific model
//
// Tags:
//   - @displayName: General LLM Request (Specific Models)
//
// Parameters:
//   - input: the user input
//   - history: the conversation history
//   - isStream: the flag to indicate whether the response should be streamed
//   - systemPrompt: the system prompt
//   - modelId: the model ID
//
// Returns:
//   - message: the response message
//   - stream: the stream channel
func PerformGeneralRequestSpecificModel(input string, history []sharedtypes.HistoricMessage, isStream bool, systemPrompt string, modelIds []string) (message string, stream *chan string) {
	// get the LLM handler endpoint
	llmHandlerEndpoint := config.GlobalConfig.LLM_HANDLER_ENDPOINT

	// Set up WebSocket connection with LLM and send chat request
	responseChannel := sendChatRequest(input, "general", history, 0, systemPrompt, llmHandlerEndpoint, modelIds, nil, nil, nil)

	// If isStream is true, create a stream channel and return asap
	if isStream {
		// Create a stream channel
		streamChannel := make(chan string, 400)

		// Start a goroutine to transfer the data from the response channel to the stream channel
		go transferDatafromResponseToStreamChannel(&responseChannel, &streamChannel, false, false, "", 0, 0, "", "", "", false, "")

		// Return the stream channel
		return "", &streamChannel
	}

	// Close the response channel
	defer close(responseChannel)

	// else Process all responses
	var responseAsStr string
	for response := range responseChannel {
		// Check if the response is an error
		if response.Type == "error" {
			panic(response.Error)
		}

		// Accumulate the responses
		responseAsStr += *(response.ChatData)

		// If we are at the last message, break the loop
		if *(response.IsLast) {
			break
		}
	}

	// Return the response
	return responseAsStr, nil
}

// PerformGeneralRequestSpecificModel performs a general request to LLM with a specific model
//
// Tags:
//   - @displayName: General LLM Request (Specific Models & Model Options)
//
// Parameters:
//   - input: the user input
//   - history: the conversation history
//   - isStream: the flag to indicate whether the response should be streamed
//   - systemPrompt: the system prompt
//   - modelId: the model ID
//   - modelOptions: the model options
//
// Returns:
//   - message: the response message
//   - stream: the stream channel
func PerformGeneralRequestSpecificModelAndModelOptions(input string, history []sharedtypes.HistoricMessage, isStream bool, systemPrompt string, modelIds []string, modelOptions sharedtypes.ModelOptions) (message string, stream *chan string) {
	// get the LLM handler endpoint
	llmHandlerEndpoint := config.GlobalConfig.LLM_HANDLER_ENDPOINT

	// Set up WebSocket connection with LLM and send chat request
	responseChannel := sendChatRequest(input, "general", history, 0, systemPrompt, llmHandlerEndpoint, modelIds, nil, &modelOptions, nil)

	// If isStream is true, create a stream channel and return asap
	if isStream {
		// Create a stream channel
		streamChannel := make(chan string, 400)

		// Start a goroutine to transfer the data from the response channel to the stream channel
		go transferDatafromResponseToStreamChannel(&responseChannel, &streamChannel, false, false, "", 0, 0, "", "", "", false, "")

		// Return the stream channel
		return "", &streamChannel
	}

	// Close the response channel
	defer close(responseChannel)

	// else Process all responses
	var responseAsStr string
	for response := range responseChannel {
		// Check if the response is an error
		if response.Type == "error" {
			panic(response.Error)
		}

		// Accumulate the responses
		responseAsStr += *(response.ChatData)

		// If we are at the last message, break the loop
		if *(response.IsLast) {
			break
		}
	}

	// Return the response
	return responseAsStr, nil
}

// PerformGeneralRequestSpecificModelModelOptionsAndImages performs a general request to LLM with a specific model including model options and images
//
// Tags:
//   - @displayName: General LLM Request (Specific Models, Model Options & Images)
//
// Parameters:
//   - input: the user input
//   - history: the conversation history
//   - isStream: the flag to indicate whether the response should be streamed
//   - systemPrompt: the system prompt
//   - modelId: the model ID
//   - modelOptions: the model options
//   - images: the images to include in the request
//
// Returns:
//   - message: the response message
//   - stream: the stream channel
func PerformGeneralRequestSpecificModelModelOptionsAndImages(input string, history []sharedtypes.HistoricMessage, isStream bool, systemPrompt string, modelIds []string, modelOptions sharedtypes.ModelOptions, images []string, modelCategory []string) (message string, stream *chan string) {
	// get the LLM handler endpoint
	llmHandlerEndpoint := config.GlobalConfig.LLM_HANDLER_ENDPOINT

	// Set up WebSocket connection with LLM and send chat request
	responseChannel := sendChatRequest(input, "general", history, 0, systemPrompt, llmHandlerEndpoint, modelIds, modelCategory, &modelOptions, images)

	// If isStream is true, create a stream channel and return asap
	if isStream {
		// Create a stream channel
		streamChannel := make(chan string, 400)

		// Start a goroutine to transfer the data from the response channel to the stream channel
		go transferDatafromResponseToStreamChannel(&responseChannel, &streamChannel, false, false, "", 0, 0, "", "", "", false, "")

		// Return the stream channel
		return "", &streamChannel
	}

	// Close the response channel
	defer close(responseChannel)

	// else Process all responses
	var responseAsStr string
	for response := range responseChannel {
		// Check if the response is an error
		if response.Type == "error" {
			panic(response.Error)
		}

		// Accumulate the responses
		responseAsStr += *(response.ChatData)

		// If we are at the last message, break the loop
		if *(response.IsLast) {
			break
		}
	}

	// Return the response
	return responseAsStr, nil
}

// PerformGeneralRequestSpecificModelNoStreamWithOpenAiTokenOutput performs a general request to LLM with a specific model
// and returns the token count using OpenAI token count model. Does not stream the response.
//
// Tags:
//   - @displayName: General LLM Request (Specific Models, No Stream, OpenAI Token Output)
//
// Parameters:
//   - input: the user input
//   - history: the conversation history
//   - systemPrompt: the system prompt
//   - modelIds: the model IDs of the AI models to use
//   - tokenCountModelName: the model name to use for token count
//
// Returns:
//   - message: the response message
//   - tokenCount: the token count
func PerformGeneralRequestSpecificModelNoStreamWithOpenAiTokenOutput(input string, history []sharedtypes.HistoricMessage, systemPrompt string, modelIds []string, tokenCountModelName string) (message string, tokenCount int) {
	// get the LLM handler endpoint
	llmHandlerEndpoint := config.GlobalConfig.LLM_HANDLER_ENDPOINT

	// Set up WebSocket connection with LLM and send chat request
	responseChannel := sendChatRequest(input, "general", history, 0, systemPrompt, llmHandlerEndpoint, modelIds, nil, nil, nil)
	defer close(responseChannel)

	// else Process all responses
	var responseAsStr string
	for response := range responseChannel {
		// Check if the response is an error
		if response.Type == "error" {
			panic(response.Error)
		}

		// Accumulate the responses
		responseAsStr += *(response.ChatData)

		// If we are at the last message, break the loop
		if *(response.IsLast) {
			break
		}
	}

	// get input token count
	totalTokenCount, err := openAiTokenCount(tokenCountModelName, input+systemPrompt)
	if err != nil {
		errorMessage := fmt.Sprintf("Error getting input token count: %v", err)
		logging.Log.Errorf(&logging.ContextMap{}, "%v", errorMessage)
		panic(errorMessage)
	}

	// get history token count
	for _, message := range history {
		historyTokenCount, err := openAiTokenCount(tokenCountModelName, message.Content)
		if err != nil {
			errorMessage := fmt.Sprintf("Error getting history token count: %v", err)
			logging.Log.Errorf(&logging.ContextMap{}, "%v", errorMessage)
			panic(errorMessage)
		}
		totalTokenCount += historyTokenCount
	}

	// get the output token count
	outputTokenCount, err := openAiTokenCount(tokenCountModelName, responseAsStr)
	if err != nil {
		errorMessage := fmt.Sprintf("Error getting output token count: %v", err)
		logging.Log.Errorf(&logging.ContextMap{}, "%v", errorMessage)
		panic(errorMessage)
	}
	totalTokenCount += outputTokenCount

	// log token count
	logging.Log.Debugf(&logging.ContextMap{}, "Total token count: %d", totalTokenCount)

	// Return the response
	return responseAsStr, totalTokenCount
}

// PerformGeneralRequestSpecificModelAndModelOptionsNoStreamWithOpenAiTokenOutput performs a general request to LLM with a specific model
// and model options, and returns the token count using OpenAI token count model. Does not stream the response.
//
// Tags:
//   - @displayName: General LLM Request (Specific Models, Model Options, No Stream, OpenAI Token Output)
//
// Parameters:
//   - input: the user input
//   - history: the conversation history
//   - systemPrompt: the system prompt
//   - modelIds: the model IDs of the AI models to use
//   - modelOptions: the model options
//   - tokenCountModelName: the model name to use for token count
//
// Returns:
//   - message: the response message
//   - tokenCount: the token count
func PerformGeneralRequestSpecificModelAndModelOptionsNoStreamWithOpenAiTokenOutput(input string, history []sharedtypes.HistoricMessage, systemPrompt string, modelIds []string, modelOptions sharedtypes.ModelOptions, tokenCountModelName string) (message string, tokenCount int) {
	// get the LLM handler endpoint
	llmHandlerEndpoint := config.GlobalConfig.LLM_HANDLER_ENDPOINT

	// Set up WebSocket connection with LLM and send chat request
	responseChannel := sendChatRequest(input, "general", history, 0, systemPrompt, llmHandlerEndpoint, modelIds, nil, &modelOptions, nil)
	defer close(responseChannel)

	// else Process all responses
	var responseAsStr string
	for response := range responseChannel {
		// Check if the response is an error
		if response.Type == "error" {
			panic(response.Error)
		}

		// Accumulate the responses
		responseAsStr += *(response.ChatData)

		// If we are at the last message, break the loop
		if *(response.IsLast) {
			break
		}
	}

	// get input token count
	totalTokenCount, err := openAiTokenCount(tokenCountModelName, input+systemPrompt)
	if err != nil {
		errorMessage := fmt.Sprintf("Error getting input token count: %v", err)
		logging.Log.Errorf(&logging.ContextMap{}, "%v", errorMessage)
		panic(errorMessage)
	}

	// get history token count
	for _, message := range history {
		historyTokenCount, err := openAiTokenCount(tokenCountModelName, message.Content)
		if err != nil {
			errorMessage := fmt.Sprintf("Error getting history token count: %v", err)
			logging.Log.Errorf(&logging.ContextMap{}, "%v", errorMessage)
			panic(errorMessage)
		}
		totalTokenCount += historyTokenCount
	}

	// get the output token count
	outputTokenCount, err := openAiTokenCount(tokenCountModelName, responseAsStr)
	if err != nil {
		errorMessage := fmt.Sprintf("Error getting output token count: %v", err)
		logging.Log.Errorf(&logging.ContextMap{}, "%v", errorMessage)
		panic(errorMessage)
	}
	totalTokenCount += outputTokenCount

	// log token count
	logging.Log.Debugf(&logging.ContextMap{}, "Total token count: %d", totalTokenCount)

	// Return the response
	return responseAsStr, totalTokenCount
}

// PerformGeneralRequestSpecificModelAndModelOptionsNoStreamWithOpenAiInputOutputTokenOutput performs a general request to LLM with a specific model
// and model options, and returns the token count using OpenAI token count model. Does not stream the response.
//
// Tags:
//   - @displayName: General LLM Request (Specific Models, Model Options, No Stream, OpenAI Input & Output Token Output)
//
// Parameters:
//   - input: the user input
//   - history: the conversation history
//   - systemPrompt: the system prompt
//   - modelIds: the model IDs of the AI models to use
//   - modelOptions: the model options
//   - tokenCountModelName: the model name to use for token count
//
// Returns:
//   - message: the response message
//   - inputTokenCount: the input token count
//   - outputTokenCount: the output token count
func PerformGeneralRequestSpecificModelAndModelOptionsNoStreamWithOpenAiInputOutputTokenOutput(input string, history []sharedtypes.HistoricMessage, systemPrompt string, modelIds []string, modelOptions sharedtypes.ModelOptions, tokenCountModelName string) (message string, inputTokenCount int, outputTokenCount int) {
	// get the LLM handler endpoint
	llmHandlerEndpoint := config.GlobalConfig.LLM_HANDLER_ENDPOINT

	// Set up WebSocket connection with LLM and send chat request
	responseChannel := sendChatRequest(input, "general", history, 0, systemPrompt, llmHandlerEndpoint, modelIds, nil, &modelOptions, nil)
	defer close(responseChannel)

	// else Process all responses
	var responseAsStr string
	for response := range responseChannel {
		// Check if the response is an error
		if response.Type == "error" {
			panic(response.Error)
		}

		// Accumulate the responses
		responseAsStr += *(response.ChatData)

		// If we are at the last message, break the loop
		if *(response.IsLast) {
			break
		}
	}

	// get input token count
	var err error
	inputTokenCount, err = openAiTokenCount(tokenCountModelName, input+systemPrompt)
	if err != nil {
		errorMessage := fmt.Sprintf("Error getting input token count: %v", err)
		logging.Log.Errorf(&logging.ContextMap{}, "%v", errorMessage)
		panic(errorMessage)
	}
	for _, message := range history {
		historyTokenCount, err := openAiTokenCount(tokenCountModelName, message.Content)
		if err != nil {
			errorMessage := fmt.Sprintf("Error getting history token count: %v", err)
			logging.Log.Errorf(&logging.ContextMap{}, "%v", errorMessage)
			panic(errorMessage)
		}
		inputTokenCount += historyTokenCount
	}

	// get the output token count
	outputTokenCount, err = openAiTokenCount(tokenCountModelName, responseAsStr)
	if err != nil {
		errorMessage := fmt.Sprintf("Error getting output token count: %v", err)
		logging.Log.Errorf(&logging.ContextMap{}, "%v", errorMessage)
		panic(errorMessage)
	}

	// log token count
	logging.Log.Debugf(&logging.ContextMap{}, "Input token count: %d; Output token count: %d", inputTokenCount, outputTokenCount)

	// Return the response
	return responseAsStr, inputTokenCount, outputTokenCount
}

// PerformCodeLLMRequest performs a code generation request to LLM
//
// Tags:
//   - @displayName: Code LLM Request
//
// Parameters:
//   - input: the input string
//   - history: the conversation history
//   - isStream: the stream flag
//
// Returns:
//   - message: the generated code
//   - stream: the stream channel
func PerformCodeLLMRequest(input string, history []sharedtypes.HistoricMessage, isStream bool, validateCode bool) (message string, stream *chan string) {
	// get the LLM handler endpoint
	llmHandlerEndpoint := config.GlobalConfig.LLM_HANDLER_ENDPOINT

	// Set up WebSocket connection with LLM and send chat request
	responseChannel := sendChatRequest(input, "code", history, 0, "", llmHandlerEndpoint, nil, nil, nil, nil)

	// If isStream is true, create a stream channel and return asap
	if isStream {
		// Create a stream channel
		streamChannel := make(chan string, 400)

		// Start a goroutine to transfer the data from the response channel to the stream channel
		go transferDatafromResponseToStreamChannel(&responseChannel, &streamChannel, validateCode, false, "", 0, 0, "", "", "", false, "")

		// Return the stream channel
		return "", &streamChannel
	}

	// Close the response channel
	defer close(responseChannel)

	// else Process all responses
	var responseAsStr string
	for response := range responseChannel {
		// Check if the response is an error
		if response.Type == "error" {
			panic(response.Error)
		}

		// Accumulate the responses
		responseAsStr += *(response.ChatData)

		// If we are at the last message, break the loop
		if *(response.IsLast) {
			break
		}
	}

	// Code validation
	if validateCode {

		// Extract the code from the response
		pythonCode, err := extractPythonCode(responseAsStr)
		if err != nil {
			logging.Log.Errorf(&logging.ContextMap{}, "Error extracting Python code: %v", err)
		} else {

			// Validate the Python code
			valid, warnings, err := validatePythonCode(pythonCode)
			if err != nil {
				logging.Log.Errorf(&logging.ContextMap{}, "Error validating Python code: %v", err)
			} else {
				if valid {
					if warnings {
						responseAsStr += "\nCode has warnings."
					} else {
						responseAsStr += "\nCode is valid."
					}
				} else {
					responseAsStr += "\nCode is invalid."
				}
			}
		}
	}

	// Return the response
	return responseAsStr, nil
}

// PerformGeneralRequestNoStreaming performs a general chat completion request to LLM without streaming
//
// Tags:
//   - @displayName: General LLM Request (no streaming)
//
// Parameters:
//   - input: the input string
//   - history: the conversation history
//   - systemPrompt: the system prompt
//
// Returns:
//   - message: the generated message
func PerformGeneralRequestNoStreaming(input string, history []sharedtypes.HistoricMessage, systemPrompt string) (message string) {
	// get the LLM handler endpoint
	llmHandlerEndpoint := config.GlobalConfig.LLM_HANDLER_ENDPOINT

	// Set up WebSocket connection with LLM and send chat request
	responseString := sendChatRequestNoStreaming(input, "general", history, 0, systemPrompt, llmHandlerEndpoint, nil, nil, nil, nil)

	// Return the response
	return responseString
}

// BuildLibraryContext builds the context string for the query
//
// Tags:
//   - @displayName: Library Context
//
// Parameters:
//   - message: the message string
//   - libraryContext: the library context string
//
// Returns:
//   - messageWithContext: the message with context
func BuildLibraryContext(message string, libraryContext string) (messageWithContext string) {
	// Check if "pyansys" is in the library context
	message = libraryContext + " "+ message

	return message
}

// BuildFinalQueryForGeneralLLMRequest builds the final query for a general
// request to LLM. The final query is a markdown string that contains the
// original request and the examples from the KnowledgeDB.
//
// Tags:
//   - @displayName: Final Query (General LLM Request)
//
// Parameters:
//   - request: the original request
//   - knowledgedbResponse: the KnowledgeDB response
//
// Returns:
//   - finalQuery: the final query
func BuildFinalQueryForGeneralLLMRequest(request string, knowledgedbResponse []sharedtypes.DbResponse) (finalQuery string) {

	// If there is no response from the KnowledgeDB, return the original request
	if len(knowledgedbResponse) == 0 {
		return request
	}

	// Build the final query using the KnowledgeDB response and the original request
	finalQuery = "Based on the following examples:\n\n--- INFO START ---\n"
	for _, example := range knowledgedbResponse {
		finalQuery += example.Text + "\n"
	}
	finalQuery += "--- INFO END ---\n\n" + request + "\n"

	// Return the final query
	return finalQuery
}

// PyaedtBuildFinalQueryForCodeLLMRequest builds the final query for a code generation
// request to LLM. The final query is a markdown string that contains the
// original request and the code examples from the KnowledgeDB.
//
// Tags:
//   - @displayName: Pyaedt Final Query (Code LLM Request)
//
// Parameters:
//   - request: the original request
//   - knowledgedbResponse: the KnowledgeDB response
<<<<<<< HEAD
//   - userGuideSearch: flag to indicate if include search results from user guide
//   - citations: the citations to include in the final query
//
// Returns:
//   - finalQuery: the final query
func PyaedtBuildFinalQueryForCodeLLMRequest(request string, knowledgedbResponse []sharedtypes.ExampleDbResponse, userGuideSearch bool, citations []string) (finalQuery string) {
=======
//   - userGuideSearch: include user guide citations
//   - citations: citations string
//   - elementContext: String context prompt
//
// Returns:
//   - finalQuery: the final query
func PyaedtBuildFinalQueryForCodeLLMRequest(request string, knowledgedbResponse []sharedtypes.ExampleDbResponse, userGuideSearch bool, citations []string, elementContexts []string) (finalQuery string) {
	finalQuery = "You are a Python expert with experience in writing complete, functional PyAEDT scripts. These scripts typically include python code for tasks such as geometry creation, boundary setup, and analysis setups - especially for HFSS (or other AnsysEM tools as applicable). Your task is to write valid Python code using PyAEDT APIs " 
>>>>>>> ff91fd49
	// Build the final query using the KnowledgeDB response and the original request
	// We have to use the text from the DB response and the original request.
	//
	// The prompt should be in the following format:
	//
	// ******************************************************************************
<<<<<<< HEAD
	// Based on the following reference links and examples:
	// --- REFERENCE LINKS START ---
	// {citation_url_1}
	// {citation_url_2}
	// {citation_url_3}
	// --- END REFERENCE LINKS ---
=======
	/// Based on the following reference links and examples:
	// --- REFERENCE LINKS START ---
	// {citation_url_1},
	// {citation_url_2},
	// {citation_url_3}
	// --- END REFERENCE LINKS --
>>>>>>> ff91fd49
	//
	// --- START EXAMPLE {response_n}---
	// >>> Summary:
	// {knowledge_db_response_n_summary}
	//
	// >>> Code snippet:
	// ```python
	// {knowledge_db_response_n_text}
	// ```
	// --- END EXAMPLE {response_n}---
	//
	// --- START EXAMPLE {response_n}---
	// ...
	// --- END EXAMPLE {response_n}---
	//
	// Generate the Python code for the following request:
	//
	// >>> Request:
	// {original_request}
	// ******************************************************************************

	finalQuery = "You are a Python expert with experience in writing complete, functional PyAEDT scripts. These scripts typically include python code for tasks such as geometry creation, boundary setup, and analysis setups - especially for HFSS (or other AnsysEM tools as applicable). Your task is to write valid Python code using PyAEDT APIs "

	// If there is no response from the KnowledgeDB, return the original request
<<<<<<< HEAD
	if len(knowledgedbResponse) > 0 {
		if userGuideSearch {
			finalQuery += "based on the following pyaedt documentation links and examples:\n\n"

			for i, citation := range citations {
				finalQuery += "--- REFERENCE LINKS START " + fmt.Sprint(i+1) + " ---\n"
				finalQuery += citation + "\n"
				finalQuery += "--- END REFERENCE LINKS " + fmt.Sprint(i+1) + " ---\n\n"
			}

			for i, element := range knowledgedbResponse {
				// Add the example number
				logging.Log.Debugf(&logging.ContextMap{}, "kapatil: Reading knowledge DB response")
				finalQuery += "--- START EXAMPLE " + fmt.Sprint(i+1) + "---\n"
				finalQuery += ">>> Summary:\n" + element.Summary + "\n\n"
				finalQuery += ">>> Code snippet:\n```python\n" + element.Text + "\n```\n"
				finalQuery += "--- END EXAMPLE " + fmt.Sprint(i+1) + "---\n\n"
				// logging.Log.Debugf(&logging.ContextMap{}, "kapatil: Initial Query %s", finalQuery)
			}
		} else {
			finalQuery += "based on the following examples:\n\n"
			for i, element := range knowledgedbResponse {
				// Add the example number
				logging.Log.Debugf(&logging.ContextMap{}, "kapatil: Reading knowledge DB response")
				finalQuery += "--- START EXAMPLE " + fmt.Sprint(i+1) + "---\n"
				finalQuery += ">>> Summary:\n" + element.Summary + "\n\n"
				finalQuery += ">>> Code snippet:\n```python\n" + element.Text + "\n```\n"
				finalQuery += "--- END EXAMPLE " + fmt.Sprint(i+1) + "---\n\n"
				// logging.Log.Debugf(&logging.ContextMap{}, "kapatil: Initial Query %s", finalQuery)
			}
=======
	// Initial request
	if userGuideSearch {
		finalQuery += "based on the following pyaedt documentation links\n\n"
		for i, citation := range citations {
			finalQuery += "--- REFERENCE LINKS START " + fmt.Sprint(i+1) + " ---\n"
			finalQuery += citation + "\n"
			finalQuery += "--- END REFERENCE LINKS " + fmt.Sprint(i+1) + " ---\n\n"
		}
		finalQuery += "And following examples:\n\n"
	} else {
		finalQuery += "based on the following examples:\n\n"
	}

	if len(knowledgedbResponse) > 0 {
		for i, element := range knowledgedbResponse {
			// Add the example number
			logging.Log.Debugf(&logging.ContextMap{}, "kapatil: Reading knowledge DB response")
			finalQuery += "--- START EXAMPLE " + fmt.Sprint(i+1) + "---\n"
			finalQuery += ">>> Summary:\n" + element.Summary + "\n\n"
			finalQuery += ">>> Code snippet:\n```python\n" + element.Text + "\n```\n"
			finalQuery += "--- END EXAMPLE " + fmt.Sprint(i+1) + "---\n\n"
			logging.Log.Debugf(&logging.ContextMap{}, "kapatil: Initial Query %s", finalQuery)
>>>>>>> ff91fd49
		}
	} else {
<<<<<<< HEAD
		logging.Log.Debugf(&logging.ContextMap{}, "Zero knowledge DB response found")
=======
		logging.Log.Debugf(&logging.ContextMap{}, "No relevant examples found in DB.")
>>>>>>> ff91fd49
	}

	// Kaumudi: Rephrase
	new_request := RephraseRequest_kapatil(request)

	// Pass in the original request
	finalQuery += "Generate the Python code for the following request:\n>>> Request:\n" + new_request + "\n"

	logging.Log.Debugf(&logging.ContextMap{}, "=================== Final Query: %s ===================", finalQuery)
	// Return the final query
	return finalQuery
}

func RephraseRequest_kapatil(request string) (result string) {
	input := strings.ToLower(request)
	bef, after, found := strings.Cut(input, "launch aedt")
	if found {
		result = bef + "create desktop instance" + after
	} else {
		result = input
	}

	return result

}

// BuildFinalQueryForCodeLLMRequest builds the final query for a code generation
// request to LLM. The final query is a markdown string that contains the
// original request and the code examples from the KnowledgeDB.
//
// Tags:
//   - @displayName: Final Query (Code LLM Request)
//
// Parameters:
//   - request: the original request
//   - knowledgedbResponse: the KnowledgeDB response
//
// Returns:
//   - finalQuery: the final query
func BuildFinalQueryForCodeLLMRequest(request string, knowledgedbResponse []sharedtypes.DbResponse) (finalQuery string) {
	// Build the final query using the KnowledgeDB response and the original request
	// We have to use the text from the DB response and the original request.
	//
	// The prompt should be in the following format:
	//
	// ******************************************************************************
	// Based on the following examples:
	//
	// --- START EXAMPLE {response_n}---
	// >>> Summary:
	// {knowledge_db_response_n_summary}
	//
	// >>> Code snippet:
	// ```python
	// {knowledge_db_response_n_text}
	// ```
	// --- END EXAMPLE {response_n}---
	//
	// --- START EXAMPLE {response_n}---
	// ...
	// --- END EXAMPLE {response_n}---
	//
	// Generate the Python code for the following request:
	//
	// >>> Request:
	// {original_request}
	// ******************************************************************************

	// If there is no response from the KnowledgeDB, return the original request
	if len(knowledgedbResponse) > 0 {
		// Initial request

		finalQuery = "Based on the following examples:\n\n"

		for i, element := range knowledgedbResponse {
			// Add the example number
			logging.Log.Debugf(&logging.ContextMap{}, "kapatil: Reading knowledge DB response")
			finalQuery += "--- START EXAMPLE " + fmt.Sprint(i+1) + "---\n"
			finalQuery += ">>> Summary:\n" + element.Summary + "\n\n"
			finalQuery += ">>> Code snippet:\n```python\n" + element.Text + "\n```\n"
			finalQuery += "--- END EXAMPLE " + fmt.Sprint(i+1) + "---\n\n"
			// logging.Log.Debugf(&logging.ContextMap{}, "kapatil: Initial Query %s", finalQuery)
		}

	} else {
		logging.Log.Debugf(&logging.ContextMap{}, "Zero knowledge DB reponse found")
	}

	// Kaumudi: Rephrase
	new_request := RephraseRequest_kapatil(request)

	// Pass in the original request
	finalQuery += "Generate the Python code for the following request:\n>>> Request:\n" + new_request + "\n"

	// Return the final query
	return finalQuery
}

type AppendMessageHistoryRole string

const (
	user      AppendMessageHistoryRole = "user"
	assistant AppendMessageHistoryRole = "assistant"
	system    AppendMessageHistoryRole = "system"
)

// AppendMessageHistory appends a new message to the conversation history
//
// Tags:
//   - @displayName: Append Message History
//
// Parameters:
//   - newMessage: the new message
//   - role: the role of the message
//   - history: the conversation history
//
// Returns:
//   - updatedHistory: the updated conversation history
func AppendMessageHistory(newMessage string, role AppendMessageHistoryRole, history []sharedtypes.HistoricMessage) (updatedHistory []sharedtypes.HistoricMessage) {
	switch role {
	case user:
	case assistant:
	case system:
	default:
		errMessage := fmt.Sprintf("Invalid role used for 'AppendMessageHistory': %v", role)
		logging.Log.Warn(&logging.ContextMap{}, errMessage)
		panic(errMessage)
	}

	// skip for empty messages
	if newMessage == "" {
		return history
	}

	// Create a new HistoricMessage
	newMessageHistory := sharedtypes.HistoricMessage{
		Role:    string(role),
		Content: newMessage,
	}

	// Append the new message to the history
	history = append(history, newMessageHistory)

	return history
}

// ShortenMessageHistory shortens the conversation history to a maximum length.
// It will retain only the most recent messages and older messages will be
// removed.
//
// Tags:
//   - @displayName: Shorten History
//
// Parameters:
//   - history: the conversation history
//   - maxLength: the maximum length of the conversation history
//
// Returns:
//   - updatedHistory: the updated conversation history
func ShortenMessageHistory(history []sharedtypes.HistoricMessage, maxLength int) (updatedHistory []sharedtypes.HistoricMessage) {
	if len(history) <= maxLength {
		return history
	}

	return history[len(history)-maxLength:]
}

// CheckTokenLimitReached checks if the query exceeds the token limit for the specified model
//
// Tags:
//   - @displayName: Check Token Limit Reached
//
// Parameters:
//   - query: the query string
//   - tokenLimit: the token limit
//   - modelName: the name of the model to check against
//
// Returns:
//   - tokenLimitReached: true if the token limit is reached, false otherwise
func CheckTokenLimitReached(query string, tokenLimit int, modelName string, tokenLimitMessage string) (tokenLimitReached bool, responseMessage string) {
	// Check if the query exceeds the token limit
	tokenCount, err := openAiTokenCount(modelName, query)
	if err != nil {
		panic(fmt.Sprintf("Error counting tokens: %v", err))
	}
	if tokenCount > tokenLimit {
		logging.Log.Warnf(&logging.ContextMap{}, "Query exceeds token limit: %d tokens, limit is %d tokens", tokenCount, tokenLimit)
		return true, tokenLimitMessage
	}

	return false, ""
}<|MERGE_RESOLUTION|>--- conflicted
+++ resolved
@@ -1066,7 +1066,7 @@
 //   - messageWithContext: the message with context
 func BuildLibraryContext(message string, libraryContext string) (messageWithContext string) {
 	// Check if "pyansys" is in the library context
-	message = libraryContext + " "+ message
+	message = libraryContext + " " + message
 
 	return message
 }
@@ -1112,14 +1112,6 @@
 // Parameters:
 //   - request: the original request
 //   - knowledgedbResponse: the KnowledgeDB response
-<<<<<<< HEAD
-//   - userGuideSearch: flag to indicate if include search results from user guide
-//   - citations: the citations to include in the final query
-//
-// Returns:
-//   - finalQuery: the final query
-func PyaedtBuildFinalQueryForCodeLLMRequest(request string, knowledgedbResponse []sharedtypes.ExampleDbResponse, userGuideSearch bool, citations []string) (finalQuery string) {
-=======
 //   - userGuideSearch: include user guide citations
 //   - citations: citations string
 //   - elementContext: String context prompt
@@ -1127,29 +1119,19 @@
 // Returns:
 //   - finalQuery: the final query
 func PyaedtBuildFinalQueryForCodeLLMRequest(request string, knowledgedbResponse []sharedtypes.ExampleDbResponse, userGuideSearch bool, citations []string, elementContexts []string) (finalQuery string) {
-	finalQuery = "You are a Python expert with experience in writing complete, functional PyAEDT scripts. These scripts typically include python code for tasks such as geometry creation, boundary setup, and analysis setups - especially for HFSS (or other AnsysEM tools as applicable). Your task is to write valid Python code using PyAEDT APIs " 
->>>>>>> ff91fd49
+	finalQuery = "You are a Python expert with experience in writing complete, functional PyAEDT scripts. These scripts typically include python code for tasks such as geometry creation, boundary setup, and analysis setups - especially for HFSS (or other AnsysEM tools as applicable). Your task is to write valid Python code using PyAEDT APIs "
 	// Build the final query using the KnowledgeDB response and the original request
 	// We have to use the text from the DB response and the original request.
 	//
 	// The prompt should be in the following format:
 	//
 	// ******************************************************************************
-<<<<<<< HEAD
-	// Based on the following reference links and examples:
-	// --- REFERENCE LINKS START ---
-	// {citation_url_1}
-	// {citation_url_2}
-	// {citation_url_3}
-	// --- END REFERENCE LINKS ---
-=======
 	/// Based on the following reference links and examples:
 	// --- REFERENCE LINKS START ---
 	// {citation_url_1},
 	// {citation_url_2},
 	// {citation_url_3}
 	// --- END REFERENCE LINKS --
->>>>>>> ff91fd49
 	//
 	// --- START EXAMPLE {response_n}---
 	// >>> Summary:
@@ -1174,38 +1156,6 @@
 	finalQuery = "You are a Python expert with experience in writing complete, functional PyAEDT scripts. These scripts typically include python code for tasks such as geometry creation, boundary setup, and analysis setups - especially for HFSS (or other AnsysEM tools as applicable). Your task is to write valid Python code using PyAEDT APIs "
 
 	// If there is no response from the KnowledgeDB, return the original request
-<<<<<<< HEAD
-	if len(knowledgedbResponse) > 0 {
-		if userGuideSearch {
-			finalQuery += "based on the following pyaedt documentation links and examples:\n\n"
-
-			for i, citation := range citations {
-				finalQuery += "--- REFERENCE LINKS START " + fmt.Sprint(i+1) + " ---\n"
-				finalQuery += citation + "\n"
-				finalQuery += "--- END REFERENCE LINKS " + fmt.Sprint(i+1) + " ---\n\n"
-			}
-
-			for i, element := range knowledgedbResponse {
-				// Add the example number
-				logging.Log.Debugf(&logging.ContextMap{}, "kapatil: Reading knowledge DB response")
-				finalQuery += "--- START EXAMPLE " + fmt.Sprint(i+1) + "---\n"
-				finalQuery += ">>> Summary:\n" + element.Summary + "\n\n"
-				finalQuery += ">>> Code snippet:\n```python\n" + element.Text + "\n```\n"
-				finalQuery += "--- END EXAMPLE " + fmt.Sprint(i+1) + "---\n\n"
-				// logging.Log.Debugf(&logging.ContextMap{}, "kapatil: Initial Query %s", finalQuery)
-			}
-		} else {
-			finalQuery += "based on the following examples:\n\n"
-			for i, element := range knowledgedbResponse {
-				// Add the example number
-				logging.Log.Debugf(&logging.ContextMap{}, "kapatil: Reading knowledge DB response")
-				finalQuery += "--- START EXAMPLE " + fmt.Sprint(i+1) + "---\n"
-				finalQuery += ">>> Summary:\n" + element.Summary + "\n\n"
-				finalQuery += ">>> Code snippet:\n```python\n" + element.Text + "\n```\n"
-				finalQuery += "--- END EXAMPLE " + fmt.Sprint(i+1) + "---\n\n"
-				// logging.Log.Debugf(&logging.ContextMap{}, "kapatil: Initial Query %s", finalQuery)
-			}
-=======
 	// Initial request
 	if userGuideSearch {
 		finalQuery += "based on the following pyaedt documentation links\n\n"
@@ -1228,14 +1178,10 @@
 			finalQuery += ">>> Code snippet:\n```python\n" + element.Text + "\n```\n"
 			finalQuery += "--- END EXAMPLE " + fmt.Sprint(i+1) + "---\n\n"
 			logging.Log.Debugf(&logging.ContextMap{}, "kapatil: Initial Query %s", finalQuery)
->>>>>>> ff91fd49
-		}
+		}
+
 	} else {
-<<<<<<< HEAD
-		logging.Log.Debugf(&logging.ContextMap{}, "Zero knowledge DB response found")
-=======
 		logging.Log.Debugf(&logging.ContextMap{}, "No relevant examples found in DB.")
->>>>>>> ff91fd49
 	}
 
 	// Kaumudi: Rephrase
