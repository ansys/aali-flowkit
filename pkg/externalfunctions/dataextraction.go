// Copyright (C) 2025 ANSYS, Inc. and/or its affiliates.
// SPDX-License-Identifier: MIT
//
//
// Permission is hereby granted, free of charge, to any person obtaining a copy
// of this software and associated documentation files (the "Software"), to deal
// in the Software without restriction, including without limitation the rights
// to use, copy, modify, merge, publish, distribute, sublicense, and/or sell
// copies of the Software, and to permit persons to whom the Software is
// furnished to do so, subject to the following conditions:
//
// The above copyright notice and this permission notice shall be included in all
// copies or substantial portions of the Software.
//
// THE SOFTWARE IS PROVIDED "AS IS", WITHOUT WARRANTY OF ANY KIND, EXPRESS OR
// IMPLIED, INCLUDING BUT NOT LIMITED TO THE WARRANTIES OF MERCHANTABILITY,
// FITNESS FOR A PARTICULAR PURPOSE AND NONINFRINGEMENT. IN NO EVENT SHALL THE
// AUTHORS OR COPYRIGHT HOLDERS BE LIABLE FOR ANY CLAIM, DAMAGES OR OTHER
// LIABILITY, WHETHER IN AN ACTION OF CONTRACT, TORT OR OTHERWISE, ARISING FROM,
// OUT OF OR IN CONNECTION WITH THE SOFTWARE OR THE USE OR OTHER DEALINGS IN THE
// SOFTWARE.

package externalfunctions

import (
	"bytes"
	"context"
	"encoding/json"
	"encoding/xml"
	"fmt"
	"os"
	"path/filepath"
	"strings"
	"sync"

	"github.com/ansys/aali-flowkit/pkg/privatefunctions/codegeneration"
	"github.com/ansys/aali-flowkit/pkg/privatefunctions/graphdb"
	"github.com/qdrant/go-client/qdrant"

	qdrant_utils "github.com/ansys/aali-flowkit/pkg/privatefunctions/qdrant"
	"github.com/ansys/aali-sharedtypes/pkg/config"
	"github.com/ansys/aali-sharedtypes/pkg/logging"
	"github.com/ansys/aali-sharedtypes/pkg/sharedtypes"
	"github.com/google/uuid"
	"github.com/pandodao/tokenizer-go"
	"github.com/tmc/langchaingo/documentloaders"
	"github.com/tmc/langchaingo/schema"
	"github.com/tmc/langchaingo/textsplitter"
)

// GetGithubFilesToExtract gets all files from github that need to be extracted.
//
// Tags:
//   - @displayName: List Github Files
//
// Parameters:
//   - githubRepoName: name of the github repository.
//   - githubRepoOwner: owner of the github repository.
//   - githubRepoBranch: branch of the github repository.
//   - githubAccessToken: access token for github.
//   - githubFileExtensions: github file extensions.
//   - githubFilteredDirectories: github filtered directories.
//   - githubExcludedDirectories: github excluded directories.
//
// Returns:
//   - githubFilesToExtract: github files to extract.
func GetGithubFilesToExtract(githubRepoName string, githubRepoOwner string,
	githubRepoBranch string, githubAccessToken string, githubFileExtensions []string,
	githubFilteredDirectories []string, githubExcludedDirectories []string) (githubFilesToExtract []string) {
	// If github repo name is empty, return empty list.
	if githubRepoName == "" {
		return githubFilesToExtract
	}

	client, ctx := dataExtractNewGithubClient(githubAccessToken)

	// Retrieve the specified branch SHA (commit hash) from the GitHub repository. This is used to identify the latest state of the branch.
	branch, _, err := client.Repositories.GetBranch(ctx, githubRepoOwner, githubRepoName, githubRepoBranch, 1)
	if err != nil {
		errMessage := fmt.Sprintf("Error getting branch %s: %v", githubRepoBranch, err)
		logging.Log.Error(&logging.ContextMap{}, errMessage)
		panic(errMessage)
	}

	// Extract the SHA from the branch information.
	sha := *branch.Commit.SHA

	// Retrieve the Git tree associated with the SHA. This tree represents the directory structure (files and subdirectories) of the repository at the specified SHA.
	tree, _, err := client.Git.GetTree(ctx, githubRepoOwner, githubRepoName, sha, true)
	if err != nil {
		errMessage := fmt.Sprintf("Error getting tree: %v", err)
		logging.Log.Error(&logging.ContextMap{}, errMessage)
		panic(errMessage)
	}

	// Extract the files that need to be extracted from the tree.
	githubFilesToExtract = dataExtractionFilterGithubTreeEntries(tree, githubFilteredDirectories, githubExcludedDirectories, githubFileExtensions)

	// Log the files that need to be extracted.
	for _, file := range githubFilesToExtract {
		logging.Log.Debugf(&logging.ContextMap{}, "Github file to extract: %s \n", file)
	}

	return githubFilesToExtract
}

// GetLocalFilesToExtract gets all files from local that need to be extracted.
//
// Tags:
//   - @displayName: List Local Files
//
// Parameters:
//   - localPath: path to the local directory.
//   - localFileExtensions: local file extensions.
//   - localFilteredDirectories: local filtered directories.
//   - localExcludedDirectories: local excluded directories.
//
// Returns:
//   - localFilesToExtract: local files to extract.
func GetLocalFilesToExtract(localPath string, localFileExtensions []string,
	localFilteredDirectories []string, localExcludedDirectories []string) (localFilesToExtract []string) {
	// If local path is empty, return empty list.
	if localPath == "" {
		return localFilesToExtract
	}

	// Check if the local path exists.
	if _, err := os.Stat(localPath); os.IsNotExist(err) {
		errMessage := fmt.Sprintf("Local path does not exist: %s", localPath)
		logging.Log.Error(&logging.ContextMap{}, errMessage)
		panic(errMessage)
	}

	localFiles := &[]string{}

	// Create a walker function that will be called for each file and directory found.
	walkFn := func(localPath string, f os.FileInfo, err error) error {
		return dataExtractionLocalFilepathExtractWalker(localPath, localFileExtensions, localFilteredDirectories, localExcludedDirectories,
			localFiles, f, err)
	}

	// Walk through all files and directories executing the walker function.
	err := filepath.Walk(localPath, walkFn)
	if err != nil {
		errMessage := fmt.Sprintf("Error walking through the files: %v", err)
		logging.Log.Error(&logging.ContextMap{}, errMessage)
		panic(errMessage)
	}

	// Log the files that need to be extracted.
	for _, file := range *localFiles {
		logging.Log.Debugf(&logging.ContextMap{}, "Local file to extract: %s \n", file)
	}

	return *localFiles
}

// AppendStringSlices creates a new slice by appending all elements of the provided slices.
//
// Tags:
//   - @displayName: Append String Slices
//
// Parameters:
//   - slice1, slice2, slice3, slice4, slice5: slices to append.
//
// Returns:
//   - result: a new slice with all elements appended.
func AppendStringSlices(slice1, slice2, slice3, slice4, slice5 []string) []string {
	var result []string

	// Append all elements from each slice to the result slice
	result = append(result, slice1...)
	result = append(result, slice2...)
	result = append(result, slice3...)
	result = append(result, slice4...)
	result = append(result, slice5...)

	return result
}

// DownloadGithubFileContent downloads file content from github and returns checksum and content.
//
// Tags:
//   - @displayName: Download Github File Content
//
// Parameters:
//   - githubRepoName: name of the github repository.
//   - githubRepoOwner: owner of the github repository.
//   - githubRepoBranch: branch of the github repository.
//   - gihubFilePath: path to file in the github repository.
//   - githubAccessToken: access token for github.
//
// Returns:
//   - checksum: checksum of file.
//   - content: content of file.
func DownloadGithubFileContent(githubRepoName string, githubRepoOwner string,
	githubRepoBranch string, gihubFilePath string, githubAccessToken string) (checksum string, content []byte) {

	checksum, content, err := downloadGithubFileContent(githubRepoName, githubRepoOwner, githubRepoBranch, gihubFilePath, githubAccessToken)
	if err != nil {
		errMessage := fmt.Sprintf("Error getting file content from github: %v", err)
		logging.Log.Error(&logging.ContextMap{}, errMessage)
		panic(errMessage)
	}

	return checksum, content
}

// DownloadGithubFilesContent downloads file content from github and returns checksum and content.
//
// Tags:
//   - @displayName: Download Github Files Content
//
// Parameters:
//   - githubRepoName: name of the github repository.
//   - githubRepoOwner: owner of the github repository.
//   - githubRepoBranch: branch of the github repository.
//   - gihubFilePath: path to file in the github repository.
//   - githubAccessToken: access token for github.
//
// Returns:
//   - filesMap: map of file paths to file content.
func DownloadGithubFilesContent(githubRepoName string, githubRepoOwner string,
	githubRepoBranch string, gihubFilePaths []string, githubAccessToken string) (filesMap map[string][]byte) {
	filesMap = make(map[string][]byte)

	for _, gihubFilePath := range gihubFilePaths {
		_, content, err := downloadGithubFileContent(githubRepoName, githubRepoOwner, githubRepoBranch, gihubFilePath, githubAccessToken)
		if err != nil {
			errMessage := fmt.Sprintf("Error getting file content from github: %v", err)
			logging.Log.Error(&logging.ContextMap{}, errMessage)
			panic(errMessage)
		}

		filesMap[gihubFilePath] = content
	}

	return filesMap
}

// GetLocalFileContent reads local file and returns checksum and content.
//
// Tags:
//   - @displayName: Get Local File Content
//
// Parameters:
//   - localFilePath: path to file.
//
// Returns:
//   - checksum: checksum of file.
//   - content: content of file.
func GetLocalFileContent(localFilePath string) (checksum string, content []byte) {
	// Get the checksum and content of the local file.
	checksum, content, err := getLocalFileContent(localFilePath)
	if err != nil {
		errMessage := fmt.Sprintf("Error getting file content from local: %v", err)
		logging.Log.Error(&logging.ContextMap{}, errMessage)
		panic(errMessage)
	}

	return checksum, content
}

// GetLocalFilesContent reads local files and returns content.
//
// Tags:
//   - @displayName: Get Local Files Content
//
// Parameters:
//   - localFilePaths: paths to files.
//
// Returns:
//   - filesMap: map of file paths to file content.
func GetLocalFilesContent(localFilePaths []string) (filesMap map[string][]byte) {
	filesMap = make(map[string][]byte)

	for _, localFilePath := range localFilePaths {
		_, content, err := getLocalFileContent(localFilePath)
		if err != nil {
			errMessage := fmt.Sprintf("Error getting file content from local: %v", err)
			logging.Log.Error(&logging.ContextMap{}, errMessage)
			panic(errMessage)
		}

		filesMap[localFilePath] = content
	}

	return filesMap
}

// GetDocumentType returns the document type of a file.
//
// Tags:
//   - @displayName: Get Document Type
//
// Parameters:
//   - filePath: path to file.
//
// Returns:
//   - documentType: file extension.
func GetDocumentType(filePath string) (documentType string) {
	// Extract the file extension from the file path and remove the leading period.
	fileExtension := filepath.Ext(filePath)
	documentType = strings.TrimPrefix(fileExtension, ".")

	return documentType
}

// LangchainSplitter splits content into chunks using langchain.
//
// Tags:
//   - @displayName: Split Content
//
// Parameters:
//   - content: content to split.
//   - documentType: type of document.
//   - chunkSize: size of the chunks.
//   - chunkOverlap: overlap of the chunks.
//
// Returns:
//   - output: chunks as an slice of strings.
func LangchainSplitter(bytesContent []byte, documentType string, chunkSize int, chunkOverlap int) (output []string) {
	output = []string{}
	var splittedChunks []schema.Document
	var err error

	// Creating a reader from the content of the file.
	reader := bytes.NewReader(bytesContent)

	// Creating a splitter with the chunk size and overlap specified in the config file.
	splitterOptions := []textsplitter.Option{}
	splitterOptions = append(splitterOptions, textsplitter.WithChunkSize(chunkSize))
	splitterOptions = append(splitterOptions, textsplitter.WithChunkOverlap(chunkOverlap))
	splitter := textsplitter.NewTokenSplitter(splitterOptions...)

	// Loading the content of the file and splitting it into chunks.
	switch documentType {
	case "html":
		htmlLoader := documentloaders.NewHTML(reader)
		splittedChunks, err = htmlLoader.LoadAndSplit(context.Background(), splitter)
		if err != nil {
			errMessage := fmt.Sprintf("Error getting file content from github: %v", err)
			logging.Log.Error(&logging.ContextMap{}, errMessage)
			panic(errMessage)
		}

		for _, chunk := range splittedChunks {
			output = append(output, chunk.PageContent)
		}

	case "py", "ipynb":
		output, err = dataExtractionPerformSplitterRequest(bytesContent, "py", chunkSize, chunkOverlap)
		if err != nil {
			errMessage := fmt.Sprintf("Error splitting python document: %v", err)
			logging.Log.Error(&logging.ContextMap{}, errMessage)
			panic(errMessage)
		}

	case "pdf":
		output, err = dataExtractionPerformSplitterRequest(bytesContent, "pdf", chunkSize, chunkOverlap)
		if err != nil {
			errMessage := fmt.Sprintf("Error splitting pdf document: %v", err)
			logging.Log.Error(&logging.ContextMap{}, errMessage)
			panic(errMessage)
		}

	case "pptx", "ppt":
		output, err = dataExtractionPerformSplitterRequest(bytesContent, "ppt", chunkSize, chunkOverlap)
		if err != nil {
			errMessage := fmt.Sprintf("Error splitting ppt document: %v", err)
			logging.Log.Error(&logging.ContextMap{}, errMessage)
			panic(errMessage)
		}

	default:
		// Default document type is text.
		txtLoader := documentloaders.NewText(reader)
		splittedChunks, err = txtLoader.LoadAndSplit(context.Background(), splitter)
		if err != nil {
			errMessage := fmt.Sprintf("Error getting file content from github: %v", err)
			logging.Log.Error(&logging.ContextMap{}, errMessage)
			panic(errMessage)
		}

		for _, chunk := range splittedChunks {
			output = append(output, chunk.PageContent)
		}
	}

	// Log number of chunks created.
	logging.Log.Debugf(&logging.ContextMap{}, "Splitted document in %v chunks \n", len(output))

	return output
}

// GenerateDocumentTree generates a tree structure from the document chunks.
//
// Tags:
//   - @displayName: Document Tree
//
// Parameters:
//   - documentName: name of the document.
//   - documentId: id of the document.
//   - documentChunks: chunks of the document.
//   - embeddingsDimensions: dimensions of the embeddings.
//   - getSummary: whether to get summary.
//   - getKeywords: whether to get keywords.
//   - numKeywords: number of keywords.
//   - chunkSize: size of the chunks.
//   - numLlmWorkers: number of llm workers.
//
// Returns:
//   - documentData: tree structure of the document.
func GenerateDocumentTree(documentName string, documentId string, documentChunks []string,
	embeddingsDimensions int, getSummary bool, getKeywords bool, numKeywords int, chunkSize int, numLlmWorkers int) (returnedDocumentData []sharedtypes.DbData) {

	logging.Log.Debugf(&logging.ContextMap{}, "Processing document: %s with %v leaf chunks \n", documentName, len(documentChunks))

	// Create llm handler input channel and wait group.
	llmHandlerInputChannel := make(chan *DataExtractionLLMInputChannelItem, 40)
	llmHandlerWaitGroup := sync.WaitGroup{}
	errorChannel := make(chan error, 1)

	// Start LLM Handler workers.
	for i := 0; i < numLlmWorkers; i++ {
		llmHandlerWaitGroup.Add(1)
		go dataExtractionLLMHandlerWorker(&llmHandlerWaitGroup, llmHandlerInputChannel, errorChannel, embeddingsDimensions)
	}

	// Create root data object.
	rootData := &sharedtypes.DbData{
		Guid:         uuid.New(),
		DocumentId:   documentId,
		DocumentName: documentName,
		Text:         "",
		Summary:      "",
		Embedding:    make([]float32, embeddingsDimensions),
		ChildIds:     make([]uuid.UUID, 0, len(documentChunks)),
		Level:        "root",
	}

	// Assign non zero value to embedding so databae does not ignore the node.
	for i := range rootData.Embedding {
		rootData.Embedding[i] = 0.5
	}

	// Add root data object to document data.
	documentData := []*sharedtypes.DbData{rootData}

	// Create child data objects.
	orderedChildDataObjects, err := dataExtractionDocumentLevelHandler(llmHandlerInputChannel, errorChannel, documentChunks, documentId, documentName, getSummary, getKeywords, uint32(numKeywords))
	if err != nil {
		panic(err.Error())
	}

	// If summary is disabled -> flat structure, only iterate over chunks.
	if !getSummary {
		for _, childData := range orderedChildDataObjects {
			rootData.ChildIds = append(rootData.ChildIds, childData.Guid)
			childData.ParentId = &rootData.Guid
			childData.Level = "leaf"
			documentData = append(documentData, childData)
		}

		// Assign first and last child ids to root data object.
		if len(orderedChildDataObjects) > 0 {
			rootData.FirstChildId = &orderedChildDataObjects[0].Guid
			rootData.LastChildId = &orderedChildDataObjects[len(orderedChildDataObjects)-1].Guid
		}
	}

	// If summary is enabled -> create summary and iterate over branches.
	if getSummary {
		// Prepare leaf data as not part of loop
		for _, childData := range orderedChildDataObjects {
			rootData.ChildIds = append(rootData.ChildIds, childData.Guid)
			childData.Level = "leaf"
			documentData = append(documentData, childData)
		}

		for {
			// Concatenate all summaries.
			branches := []*DataExtractionBranch{}
			branch := &DataExtractionBranch{
				Text:             "",
				ChildDataObjects: []*sharedtypes.DbData{},
			}
			branches = append(branches, branch)

			// Create branches from orderedChildDataObjects (based on summary length).
			for _, data := range orderedChildDataObjects {
				// Check whether summary is longer than allowed chunk length if yes, create new branch.
				branchTokenLength := tokenizer.MustCalToken(branch.Text)
				chunkSummaryTokenLength := tokenizer.MustCalToken(data.Summary)
				if branchTokenLength+chunkSummaryTokenLength > chunkSize {
					branch = &DataExtractionBranch{
						Text:             "",
						ChildDataObjects: []*sharedtypes.DbData{},
						ChildDataIds:     []uuid.UUID{},
					}
					branches = append(branches, branch)
				}

				branch.Text += data.Summary
				branch.ChildDataObjects = append(branch.ChildDataObjects, data)
				branch.ChildDataIds = append(branch.ChildDataIds, data.Guid)
			}

			// Text chunks are text parts from branches.
			textChunks := make([]string, 0, len(branches))
			for _, branch := range branches {
				textChunks = append(textChunks, branch.Text)
			}

			orderedChildDataObjectsFromBranches, err := dataExtractionDocumentLevelHandler(llmHandlerInputChannel, errorChannel, textChunks, documentId, documentName, getSummary, getKeywords, uint32(numKeywords))
			if err != nil {
				panic(err.Error())
			}

			// Exit if only one -> assign details to root.
			if len(orderedChildDataObjectsFromBranches) == 1 {
				// If root text has a title, append the child summaries to it.
				if rootData.Text != "" {
					rootData.Text += "\n" + orderedChildDataObjectsFromBranches[0].Text
				} else {
					rootData.Text = orderedChildDataObjectsFromBranches[0].Text
				}

				rootData.Summary = orderedChildDataObjectsFromBranches[0].Summary
				rootData.Embedding = orderedChildDataObjectsFromBranches[0].Embedding
				rootData.Keywords = orderedChildDataObjectsFromBranches[0].Keywords
				rootData.ChildIds = branches[0].ChildDataIds

				// Assign parent id to child data objects.
				for _, childData := range branches[0].ChildDataObjects {
					childData.ParentId = &rootData.Guid
				}

				// Assign first and last child ids to root data object.
				if len(branches[0].ChildDataIds) > 0 {
					rootData.FirstChildId = &branches[0].ChildDataIds[0]
					rootData.LastChildId = &branches[0].ChildDataIds[len(branches[0].ChildDataIds)-1]
				}

				// Exit loop because top of the tree has been reached.
				break
			}

			// Assign details to parent data objects.
			for branchIdx, branch := range branches {
				parentData := orderedChildDataObjectsFromBranches[branchIdx]
				parentData.ChildIds = branch.ChildDataIds
				parentData.Level = "internal"

				// Assign first and last child ids to parent data object.
				if len(branch.ChildDataIds) > 0 {
					parentData.FirstChildId = &branch.ChildDataIds[0]
					parentData.LastChildId = &branch.ChildDataIds[len(branch.ChildDataIds)-1]
				}

				// Assign parent id to child data objects.
				for _, childData := range branch.ChildDataObjects {
					childData.ParentId = &parentData.Guid
				}

				// Add parent data object to document data.
				documentData = append(documentData, parentData)
			}

			orderedChildDataObjects = orderedChildDataObjectsFromBranches
		}
	}

	// Send batch embedding request to LLM handler. Set max batch size to 1000.
	maxBatchSize := 100
	err = dataExtractionProcessBatchEmbeddings(documentData, maxBatchSize)
	if err != nil {
		errMessage := fmt.Sprintf("Error in dataExtractionProcessBatchEmbeddings: %v", err)
		logging.Log.Error(&logging.ContextMap{}, errMessage)
		panic(errMessage)
	}

	logging.Log.Debugf(&logging.ContextMap{}, "Finished processing document: %s \n", documentName)

	// Copy document data to returned document data
	returnedDocumentData = make([]sharedtypes.DbData, len(documentData))
	for i, data := range documentData {
		returnedDocumentData[i] = *data
	}

	// Close llm handler input channel and wait for all workers to finish.
	close(llmHandlerInputChannel)
	llmHandlerWaitGroup.Wait()

	return returnedDocumentData
}

// LoadCodeGenerationElements loads code generation elements from an xml or json file.
//
// Tags:
//   - @displayName: Load Code Generation Elements
//
// Parameters:
//   - content: content of the file in []byte format.
//   - elementsFilePath: path to the file.
//
// Returns:
//   - elements: code generation elements.
func LoadCodeGenerationElements(content []byte, elementsFilePath string) (elements []sharedtypes.CodeGenerationElement) {
	// Get the file extension.
	fileExtension := filepath.Ext(elementsFilePath)

	// Create object definition document.
	objectDefinitionDoc := codegeneration.XMLObjectDefinitionDocument{}

	var err error
	switch fileExtension {
	case ".xml":
		// Unmarshal the XML content into the object definition document.
		err = xml.Unmarshal([]byte(content), &objectDefinitionDoc)
		if err != nil {
			errMessage := fmt.Sprintf("Error unmarshalling object definition document: %v", err)
			logging.Log.Error(&logging.ContextMap{}, errMessage)
			panic(errMessage)
		}
	case ".json":
		// Unmarshal the JSON content into a list of assembly members.
		err = json.Unmarshal(content, &objectDefinitionDoc.Members)
		if err != nil {
			errMessage := fmt.Sprintf("Error unmarshalling object definition document: %v", err)
			logging.Log.Error(&logging.ContextMap{}, errMessage)
			panic(errMessage)
		}

	default:
		errMessage := fmt.Sprintf("Unknown file extension: %s", fileExtension)
		logging.Log.Error(&logging.ContextMap{}, errMessage)
		panic(errMessage)
	}

	for _, objectDefinition := range objectDefinitionDoc.Members {
		// If object name contains `` ignore it.
		if strings.Contains(objectDefinition.Name, "``") {
			continue
		}

		// Extract the prefix and name from the object definition.
		prefix := strings.SplitN(objectDefinition.Name, ":", 2)[0]
		name := ""
		if parts := strings.SplitN(objectDefinition.Name, ":", 2); len(parts) > 1 {
			name = parts[1]
		}

		// Create the code generation element.
		element := sharedtypes.CodeGenerationElement{
			Guid:              uuid.New(),
			Name:              name,
			Summary:           objectDefinition.Summary,
			ReturnType:        objectDefinition.ReturnType,
			Example:           objectDefinition.Example,
			Parameters:        objectDefinition.Params,
			Remarks:           objectDefinition.Remarks,
			ReturnDescription: objectDefinition.Returns,
			VectorDBMetadata:  objectDefinition.VectorDBMetadata,
			GraphDBMetadata:   objectDefinition.GraphDBMetadata,
		}

		// Create a list with all the return types of the element.
		element.ReturnElementList, err = codegeneration.CreateReturnList(objectDefinition.ReturnType)
		if err != nil {
			errMessage := fmt.Sprintf("Error creating return element list: %v", err)
			logging.Log.Error(&logging.ContextMap{}, errMessage)
			panic(errMessage)
		}

		switch prefix {
		case "M":
			element.Type = sharedtypes.CodeGenerationType(sharedtypes.Method)

			// Extract dependencies for method.
			dependencies := strings.Split(element.Name, "(")
			dependencies = strings.Split(dependencies[0], ".")
			dependencies = dependencies[:len(dependencies)-1]
			element.Dependencies = dependencies

		case "P":
			element.Type = sharedtypes.CodeGenerationType(sharedtypes.Parameter)

			// Extract dependencies for parameter.
			dependencies := strings.Split(element.Name, ".")
			dependencies = dependencies[:len(dependencies)-1]
			element.Dependencies = dependencies

		case "F":
			element.Type = sharedtypes.CodeGenerationType(sharedtypes.Function)

			// Extract dependencies for function.
			dependencies := strings.Split(element.Name, "(")
			dependencies = strings.Split(dependencies[0], ".")
			dependencies = dependencies[:len(dependencies)-1]
			element.Dependencies = dependencies

		case "T":
			element.Type = sharedtypes.CodeGenerationType(sharedtypes.Class)

			// Extract dependencies for class.
			dependencies := strings.Split(element.Name, ".")
			dependencies = dependencies[:len(dependencies)-1]
			element.Dependencies = dependencies

		case "E":
			element.Type = sharedtypes.CodeGenerationType(sharedtypes.Enum)

			// Extract dependencies for enum.
			dependencies := strings.Split(element.Name, ".")
			dependencies = dependencies[:len(dependencies)-1]
			element.Dependencies = dependencies

			// Extract enum values.
			cleaned := strings.Trim(objectDefinition.EnumValues, "[]")
			element.EnumValues = strings.Split(cleaned, ",")

		case "MOD":
			element.Type = sharedtypes.CodeGenerationType(sharedtypes.Module)

			// Extract dependencies for class.
			dependencies := strings.Split(element.Name, ".")
			dependencies = dependencies[:len(dependencies)-1]
			element.Dependencies = dependencies

		default:
			errMessage := fmt.Sprintf("Unknown prefix: %s", prefix)
			logging.Log.Error(&logging.ContextMap{}, errMessage)
			panic(errMessage)
		}

		// Get name pseudocode and formatted name.
		element.NamePseudocode, element.NameFormatted, err = codegeneration.ProcessElementName(element.Name, element.Dependencies)
		if err != nil {
			errMessage := fmt.Sprintf("Error processing element name: %v", err)
			logging.Log.Error(&logging.ContextMap{}, errMessage)
			panic(errMessage)
		}

		elements = append(elements, element)
	}

	logging.Log.Debugf(&logging.ContextMap{}, "Loaded %v code generation elements from file: %s", len(elements), elementsFilePath)
	return elements
}

func mapToSparseVec(m map[uint]float32) *qdrant.Vector {
	keys := make([]uint32, len(m))
	vals := make([]float32, len(m))
	i := 0
	for k, v := range m {
		keys[i] = uint32(k)
		vals[i] = v
		i++
	}
	return qdrant.NewVectorSparse(keys, vals)
}

// StoreElementsInVectorDatabase stores elements in the vector database.
//
// Tags:
//   - @displayName: Store Elements in Vector Database
//
// Parameters:
//   - elements: code generation elements.
//   - elementsCollectionName: name of the collection.
//   - batchSize: batch size for embeddings.
//   - vectorDistance: the distance metric to use for the vector index (cosine, dot, euclid, manhattan)
func StoreElementsInVectorDatabase(elements []sharedtypes.CodeGenerationElement, elementsCollectionName string, batchSize int, vectorDistance string) {
	// Set default batch size if not provided.
	if batchSize <= 0 {
		batchSize = 2
	}

	logging.Log.Debugf(&logging.ContextMap{}, "Storing %v code generation elements in the vector database", len(elements))

	// Generate dense and sparse embeddings
	denseEmbeddings, sparseEmbeddings, err := codeGenerationProcessHybridSearchEmbeddings(elements, batchSize)
	if err != nil {
		errMessage := fmt.Sprintf("Error generating embeddings for elements: %v", err)
		logging.Log.Error(&logging.ContextMap{}, errMessage)
		panic(errMessage)
	}

	// if you have no embeddings, quit
	if len(denseEmbeddings) == 0 {
		return
	}
	// assume that all embeddings have same length
	vectorSize := uint64(len(denseEmbeddings[0]))

	// Create the vector database objects.
	// vectorElements := []codegeneration.VectorDatabaseElement{}
	points := make([]*qdrant.PointStruct, len(elements))
	for i, element := range elements {
		points[i] = &qdrant.PointStruct{
			Id: qdrant.NewIDUUID(element.Guid.String()),
			Vectors: qdrant.NewVectorsMap(map[string]*qdrant.Vector{
				"":              qdrant.NewVectorDense(denseEmbeddings[i]),
				"sparse_vector": mapToSparseVec(sparseEmbeddings[i]),
			}),
			Payload: qdrant.NewValueMap(map[string]any{
				"name":            element.Name,
				"name_pseudocode": element.NamePseudocode,
				"name_formatted":  element.NameFormatted,
				"type":            string(element.Type),
				"parent_class":    strings.Join(element.Dependencies, "."),
				"metadata":        element.VectorDBMetadata,
			}),
		}
	}

	client, err := qdrant.NewClient(&qdrant.Config{
		Host: config.GlobalConfig.QDRANT_HOST,
		Port: config.GlobalConfig.QDRANT_PORT,
	})
	if err != nil {
		errMessage := fmt.Sprintf("Error creating qdrant client: %v", err)
		logging.Log.Error(&logging.ContextMap{}, errMessage)
		panic(errMessage)
	}

	ctx := context.TODO()

	// Create the collection.
	err = qdrant_utils.CreateCollectionIfNotExists(
		ctx,
		client,
		elementsCollectionName,
		qdrant.NewVectorsConfig(&qdrant.VectorParams{
			Size:     vectorSize,
			Distance: qdrant_utils.VectorDistance(vectorDistance),
		}),
		qdrant.NewSparseVectorsConfig(map[string]*qdrant.SparseVectorParams{
			"sparse_vector": {},
		}),
	)
	if err != nil {
		errMessage := fmt.Sprintf("Error creating the collection: %v", err)
		logging.Log.Error(&logging.ContextMap{}, errMessage)
		panic(errMessage)
	}

	// insert into db
	_, err = client.Upsert(ctx, &qdrant.UpsertPoints{
		CollectionName: elementsCollectionName,
		Points:         points,
	})
	if err != nil {
		errMessage := fmt.Sprintf("Error inserting data into the vector database: %v", err)
		logging.Log.Error(&logging.ContextMap{}, errMessage)
		panic(errMessage)
	}

	// create some indexes
	// TODO: are these the right ones to create? anything that will be searched/filtered on should be indexed
	indexes := []*qdrant.CreateFieldIndexCollection{
		{
			CollectionName: elementsCollectionName,
			FieldName:      "name",
			FieldType:      qdrant.FieldType_FieldTypeKeyword.Enum(),
		},
		{
			CollectionName: elementsCollectionName,
			FieldName:      "type",
			FieldType:      qdrant.FieldType_FieldTypeKeyword.Enum(),
		},
	}
	for _, index := range indexes {
		_, err = client.CreateFieldIndex(ctx, index)
		if err != nil {
			errMessage := fmt.Sprintf("Error creating index on field %q: %v", index.FieldName, err)
			logging.Log.Error(&logging.ContextMap{}, errMessage)
			panic(errMessage)
		}
	}
}

func graphDbNameOrDefault(dbname string) string {
	if dbname == "" {
		logging.Log.Debugf(&logging.ContextMap{}, "No database name provided for aali-graphdb, falling back to default 'aali'")
		return "aali"
	} else {
		return dbname
	}
}

// StoreElementsInGraphDatabase stores elements in the graph database.
//
// Tags:
//   - @displayName: Store Elements in Graph Database
//
// Parameters:
//   - dbname: the name of the graphdb to target. If not provided, defaults to "aali".
//   - elements: code generation elements.
<<<<<<< HEAD
//   - dbname: name of the graph database.
func StoreElementsInGraphDatabase(elements []sharedtypes.CodeGenerationElement, dbname string) {
=======
func StoreElementsInGraphDatabase(dbname string, elements []sharedtypes.CodeGenerationElement) {
>>>>>>> 4220fa75
	ctx := &logging.ContextMap{}

	dbname = graphDbNameOrDefault(dbname)

	// Initialize the graph database.
	err := graphdb.Initialize(config.GlobalConfig.GRAPHDB_ADDRESS, dbname)
	if err != nil {
		errMsg := fmt.Sprintf("error initializing graphdb %q: %v", dbname, err)
		logging.Log.Error(ctx, errMsg)
		panic(errMsg)
	}

	err = graphdb.GraphDbDriver.CreateSchema(dbname)
	if err != nil {
		logPanic(ctx, "error error creating aali schema: %v", err)
	}

	// Add the elements to the graph database.
	err = graphdb.GraphDbDriver.AddCodeGenerationElementNodes(dbname, elements)
	if err != nil {
		errMsg := fmt.Sprintf("error adding code gen element nodes to graphdb: %v", err)
		logging.Log.Error(ctx, errMsg)
		panic(errMsg)
	}

	// Add the dependencies to the graph database.
	err = graphdb.GraphDbDriver.CreateCodeGenerationRelationships(dbname, elements)
	if err != nil {
		errMsg := fmt.Sprintf("error adding code gen relationships to graphdb: %v", err)
		logging.Log.Error(ctx, errMsg)
		panic(errMsg)
	}
}

// LoadAndCheckExampleDependencies loads and checks the dependencies of the examples.
//
// Tags:
//   - @displayName: Load and Check Example Dependencies
//
// Parameters:
//   - dependenciesContent: content of the dependencies file in []byte format.
//   - elements: code generation elements.
//   - instancesReplacementDict: dictionary of instances replacements.
//   - InstancesReplacementPriorityList: list of instances replacement priority.
//
// Returns:
//   - checkedDependenciesMap: checked dependencies.
//   - equivalencesMap: equivalences.
func LoadAndCheckExampleDependencies(
	dependenciesContent []byte,
	elements []sharedtypes.CodeGenerationElement,
	instancesReplacementDict map[string]string,
	InstancesReplacementPriorityList []string,
) (checkedDependenciesMap map[string][]string, equivalencesMap map[string]map[string]string) {
	// Unmarshal the JSON content into the dependencies map.
	var dependenciesMap map[string][]string
	err := json.Unmarshal(dependenciesContent, &dependenciesMap)
	if err != nil {
		errMessage := fmt.Sprintf("Error unmarshalling dependencies: %v", err)
		logging.Log.Error(&logging.ContextMap{}, errMessage)
		panic(errMessage)
	}

	// Initialize maps.
	checkedDependenciesMap = make(map[string][]string)
	equivalencesMap = make(map[string]map[string]string)

	// Function to replace ExtAPI dependencies.
	replaceExtAPI := func(dependencies []string) ([]string, map[string]string) {
		updatedDependencies := make([]string, 0, len(dependencies))
		equivalences := make(map[string]string)
		for _, dependency := range dependencies {
			original := dependency
			for _, key := range InstancesReplacementPriorityList { // Iterate over keys in the desired priority order
				value := instancesReplacementDict[key]
				if strings.HasPrefix(dependency, key) {
					dependency = strings.Replace(dependency, key, value, 1) // Replace only the prefix
					break                                                   // Stop after the first match since keys are prefixes
				}
			}
			if original != dependency {
				equivalences[dependency] = original
			}
			updatedDependencies = append(updatedDependencies, dependency)
		}
		return updatedDependencies, equivalences
	}

	// Process dependencies.
	for key, dependencies := range dependenciesMap {
		updatedDependencies, equivalences := replaceExtAPI(dependencies)

		// Filter checked dependencies and populate the equivalences map accordingly.
		checkedDependencies := []string{}
		checkedEquivalences := make(map[string]string)
		for _, dependency := range updatedDependencies {
			matchFound := false

			// Check if the exact dependency exists in functions.
			for _, function := range elements {
				functionNameNoParams := strings.Split(function.Name, "(")[0]
				if functionNameNoParams == dependency {
					checkedDependencies = append(checkedDependencies, function.Name)
					if original, ok := equivalences[dependency]; ok {
						checkedEquivalences[dependency] = original
					}
					matchFound = true
					break
				}
			}

			// If no match, check for dependency without the last `.whatever` part.
			if !matchFound {
				lastDotIndex := strings.LastIndex(dependency, ".")
				if lastDotIndex != -1 {
					truncatedDependency := dependency[:lastDotIndex]
					for _, function := range elements {
						functionNameNoParams := strings.Split(function.Name, "(")[0]
						if functionNameNoParams == truncatedDependency {
							// Update dependency and equivalences.
							checkedDependencies = append(checkedDependencies, function.Name)
							if original, ok := equivalences[dependency]; ok {
								checkedEquivalences[truncatedDependency] = original[:strings.LastIndex(original, ".")]
							}
							matchFound = true
							break
						}
					}
				}
			}

			// If still no match, dependency remains unvalidated.
			if !matchFound {
				continue
			}
		}

		checkedDependenciesMap[key] = checkedDependencies
		equivalencesMap[key] = checkedEquivalences
	}

	// Final Step: Remove duplicates from both maps.
	deduplicate := func(slice []string) []string {
		unique := make(map[string]bool)
		result := []string{}
		for _, item := range slice {
			if !unique[item] {
				unique[item] = true
				result = append(result, item)
			}
		}
		return result
	}

	for key := range checkedDependenciesMap {
		checkedDependenciesMap[key] = deduplicate(checkedDependenciesMap[key])
	}

	for key, equivalences := range equivalencesMap {
		uniqueEquivalences := make(map[string]string)
		seen := make(map[string]bool)
		for newDep, original := range equivalences {
			if !seen[newDep] {
				seen[newDep] = true
				uniqueEquivalences[newDep] = original
			}
		}
		equivalencesMap[key] = uniqueEquivalences
	}

	return checkedDependenciesMap, equivalencesMap
}

// LoadCodeGenerationExamples loads code generation examples from the provided paths.
//
// Tags:
//   - @displayName: Load Code Generation Examples
//
// Parameters:
//   - source: source of the examples (local or github).
//   - examplesToExtract: paths to the examples.
//   - githubRepoName: name of the github repository.
//   - githubRepoOwner: owner of the github repository.
//   - githubRepoBranch: branch of the github repository.
//   - githubAccessToken: access token for the github repository.
//   - dependencies: dependencies of the examples.
//   - equivalencesMap: equivalences of the examples.
//   - chunkSize: size of the chunks.
//   - chunkOverlap: overlap of the chunks.
//
// Returns:
//   - examples: code generation examples.
func LoadCodeGenerationExamples(
	source string,
	examplesToExtract []string,
	githubRepoName string,
	githubRepoOwner string,
	githubRepoBranch string,
	githubAccessToken string,
	dependencies map[string][]string,
	equivalencesMap map[string]map[string]string,
	chunkSize int,
	chunkOverlap int) (examples []sharedtypes.CodeGenerationExample) {
	// Initialize the examples slice.
	examples = []sharedtypes.CodeGenerationExample{}

	// Load the examples from the provided paths.
	for _, examplePath := range examplesToExtract {
		// Read file from either local or github source.
		var content []byte
		var err error
		switch source {
		case "local":
			_, content, err = getLocalFileContent(examplePath)
			if err != nil {
				errMessage := fmt.Sprintf("Error getting local file content: %v", err)
				logging.Log.Error(&logging.ContextMap{}, errMessage)
				panic(errMessage)
			}
		case "github":
			_, content, err = downloadGithubFileContent(githubRepoName, githubRepoOwner, githubRepoBranch, examplePath, githubAccessToken)
			if err != nil {
				errMessage := fmt.Sprintf("Error getting github file content: %v", err)
				logging.Log.Error(&logging.ContextMap{}, errMessage)
				panic(errMessage)
			}
		default:
			errMessage := fmt.Sprintf("Unknown data source: %s", source)
			logging.Log.Error(&logging.ContextMap{}, errMessage)
			panic(errMessage)
		}

		// Create the chunks for the current element.
		chunks, err := dataExtractionTextSplitter(string(content), chunkSize, chunkOverlap)
		if err != nil {
			errMessage := fmt.Sprintf("Error splitting text into chunks: %v", err)
			logging.Log.Error(&logging.ContextMap{}, errMessage)
			panic(errMessage)
		}

		// The name should be only the file name
		fileName := filepath.Base(examplePath)

		// Check if the example has dependencies.
		exampleDependencies := []string{}
		if dependencies[fileName] != nil {
			exampleDependencies = dependencies[fileName]
		}

		// Create the object
		example := sharedtypes.CodeGenerationExample{
			Chunks:                 chunks,
			Name:                   fileName,
			Dependencies:           exampleDependencies,
			DependencyEquivalences: equivalencesMap[fileName],
		}

		// Add the example to the examples slice.
		examples = append(examples, example)
	}

	return examples
}

// StoreExamplesInVectorDatabase stores examples in the vector database.
//
// Tags:
//   - @displayName: Store Examples in Vector Database
//
// Parameters:
//   - examples: code generation examples.
//   - examplesCollectionName: name of the collection.
//   - batchSize: batch size for embeddings.
//   - vectorDistance: the distance metric to use for the vector index (cosine, dot, euclid, manhattan)
func StoreExamplesInVectorDatabase(examples []sharedtypes.CodeGenerationExample, examplesCollectionName string, batchSize int, vectorDistance string) {
	// Set default batch size if not provided.
	if batchSize <= 0 {
		batchSize = 2
	}

	// Create the vector database objects.
	vectorExamples := []codegeneration.VectorDatabaseExample{}
	for _, element := range examples {
		chunkGuids := make([]uuid.UUID, len(element.Chunks)) // Track GUIDs for all chunks in the current element

		// Generate GUIDs for each chunk in advance.
		for j := range element.Chunks {
			chunkGuids[j] = uuid.New()
		}

		// Create vector database objects and assign PreviousChunk and NextChunk.
		for j := range element.Chunks {
			vectorExample := codegeneration.VectorDatabaseExample{
				Guid:                   chunkGuids[j], // Current chunk's GUID
				DocumentName:           element.Name,
				PreviousChunk:          nil, // Default empty
				NextChunk:              nil, // Default empty
				Dependencies:           element.Dependencies,
				DependencyEquivalences: element.DependencyEquivalences,
				Text:                   element.Chunks[j],
			}

			// Assign PreviousChunk and NextChunk GUIDs.
			if j > 0 {
				vectorExample.PreviousChunk = &chunkGuids[j-1]
			}
			if j < len(element.Chunks)-1 {
				vectorExample.NextChunk = &chunkGuids[j+1]
			}

			// Add the new vector database object to the list.
			vectorExamples = append(vectorExamples, vectorExample)
		}
	}

	// Generate dense and sparse embeddings
	denseEmbeddings, sparseEmbeddings, err := codeGenerationProcessHybridSearchEmbeddingsForExamples(vectorExamples, batchSize)
	if err != nil {
		errMessage := fmt.Sprintf("Error generating embeddings for examples: %v", err)
		logging.Log.Error(&logging.ContextMap{}, errMessage)
		panic(errMessage)
	}

	// if you have no embeddings, quit
	if len(denseEmbeddings) == 0 {
		return
	}
	// assume that all embeddings have same length
	vectorSize := uint64(len(denseEmbeddings[0]))

	// transform into qdrant points
	points := make([]*qdrant.PointStruct, len(vectorExamples))
	for i, ex := range vectorExamples {
		payload := map[string]any{
			"document_name": ex.DocumentName,
			"text":          ex.Text,
		}

		if ex.PreviousChunk != nil {
			payload["previous_chunk"] = ex.PreviousChunk.String()
		}

		if ex.NextChunk != nil {
			payload["next_chunk"] = ex.NextChunk.String()
		}

		deps := make([]any, len(ex.Dependencies))
		for i, dep := range ex.Dependencies {
			deps[i] = dep
		}
		payload["dependencies"] = deps

		depEquivs := make(map[string]any, len(ex.DependencyEquivalences))
		for k, v := range ex.DependencyEquivalences {
			depEquivs[k] = v
		}
		payload["dependency_equivalences"] = depEquivs
		points[i] = &qdrant.PointStruct{
			Id: qdrant.NewIDUUID(ex.Guid.String()),
			Vectors: qdrant.NewVectorsMap(map[string]*qdrant.Vector{
				"":              qdrant.NewVectorDense(denseEmbeddings[i]),
				"sparse_vector": mapToSparseVec(sparseEmbeddings[i]),
			}),
			Payload: qdrant.NewValueMap(payload),
		}
	}

	client, err := qdrant_utils.QdrantClient()
	if err != nil {
		logPanic(nil, "Error creating qdrant client: %v", err)
	}

	ctx := context.TODO()

	// Create the collection.
	err = qdrant_utils.CreateCollectionIfNotExists(
		ctx,
		client,
		examplesCollectionName,
		qdrant.NewVectorsConfig(&qdrant.VectorParams{
			Size:     vectorSize,
			Distance: qdrant_utils.VectorDistance(vectorDistance),
		}),
		qdrant.NewSparseVectorsConfig(map[string]*qdrant.SparseVectorParams{
			"sparse_vector": {},
		}),
	)
	if err != nil {
		logPanic(nil, "Error creating the collection: %v", err)
	}

	// insert into db
	_, err = client.Upsert(ctx, &qdrant.UpsertPoints{
		CollectionName: examplesCollectionName,
		Points:         points,
	})
	if err != nil {
		logPanic(nil, "Error inserting data into the vector database: %v", err)
	}

	// create some indexes
	// TODO: are these the right ones to create? anything that will be searched/filtered on should be indexed
	indexes := []*qdrant.CreateFieldIndexCollection{
		{
			CollectionName: examplesCollectionName,
			FieldName:      "document_name",
			FieldType:      qdrant.FieldType_FieldTypeKeyword.Enum(),
		},
		{
			CollectionName: examplesCollectionName,
			FieldName:      "text",
			FieldType:      qdrant.FieldType_FieldTypeKeyword.Enum(),
		},
	}
	for _, index := range indexes {
		_, err = client.CreateFieldIndex(ctx, index)
		if err != nil {
			errMessage := fmt.Sprintf("Error creating index on field %q: %v", index.FieldName, err)
			logging.Log.Error(&logging.ContextMap{}, errMessage)
			panic(errMessage)
		}
	}
}

// StoreExamplesInGraphDatabase stores examples in the graph database.
//
// Tags:
//   - @displayName: Store Examples in Graph Database
//
// Parameters:
//   - dbname: the name of the graphdb to target. If not provided, defaults to "aali".
//   - examples: code generation examples.
<<<<<<< HEAD
//   - dbname: name of the graph database.
func StoreExamplesInGraphDatabase(examples []sharedtypes.CodeGenerationExample, dbname string) {
=======
func StoreExamplesInGraphDatabase(dbname string, examples []sharedtypes.CodeGenerationExample) {
>>>>>>> 4220fa75
	ctx := &logging.ContextMap{}

	dbname = graphDbNameOrDefault(dbname)

	// Initialize the graph database.
	err := graphdb.Initialize(config.GlobalConfig.GRAPHDB_ADDRESS, dbname)
	if err != nil {
		errMsg := fmt.Sprintf("error initializing graphdb %q: %v", dbname, err)
		logging.Log.Error(ctx, errMsg)
		panic(errMsg)
	}

	err = graphdb.GraphDbDriver.CreateSchema(dbname)
	if err != nil {
		logPanic(ctx, "error error creating aali schema: %v", err)
	}

	// Add the elements to the graph database.
	err = graphdb.GraphDbDriver.AddCodeGenerationExampleNodes(dbname, examples)
	if err != nil {
		errMsg := fmt.Sprintf("error adding code gen example nodes to graphdb: %v", err)
		logging.Log.Error(ctx, errMsg)
		panic(errMsg)
	}

	// Add the dependencies to the graph database.
	err = graphdb.GraphDbDriver.CreateCodeGenerationExampleRelationships(dbname, examples)
	if err != nil {
		errMsg := fmt.Sprintf("error adding code gen example relationships to graphdb: %v", err)
		logging.Log.Error(ctx, errMsg)
		panic(errMsg)
	}
}

// LoadUserGuideSections loads user guide sections from the provided paths.
//
// Tags:
//   - @displayName: Load User Guide Sections
//
// Parameters:
//   - source: source of the sections (local or github).
//   - sectionFilePaths: paths to the sections.
//   - githubRepoName: name of the github repository.
//   - githubRepoOwner: owner of the github repository.
//   - githubRepoBranch: branch of the github repository.
//   - githubAccessToken: access token for the github repository.
//
// Returns:
//   - sections: user guide sections.
func LoadUserGuideSections(source string, sectionFilePaths []string, githubRepoName string, githubRepoOwner string,
	githubRepoBranch string, githubAccessToken string) (sections []sharedtypes.CodeGenerationUserGuideSection) {
	// Initialize the sections.
	sections = []sharedtypes.CodeGenerationUserGuideSection{}

	for _, path := range sectionFilePaths {
		// Read file from either local or github source.
		var content []byte
		var err error
		switch source {
		case "local":
			_, content, err = getLocalFileContent(path)
			if err != nil {
				errMessage := fmt.Sprintf("Error getting local file content: %v", err)
				logging.Log.Error(&logging.ContextMap{}, errMessage)
				panic(errMessage)
			}
		case "github":
			_, content, err = downloadGithubFileContent(githubRepoName, githubRepoOwner, githubRepoBranch, path, githubAccessToken)
			if err != nil {
				errMessage := fmt.Sprintf("Error getting github file content: %v", err)
				logging.Log.Error(&logging.ContextMap{}, errMessage)
				panic(errMessage)
			}
		default:
			errMessage := fmt.Sprintf("Unknown data source: %s", source)
			logging.Log.Error(&logging.ContextMap{}, errMessage)
			panic(errMessage)
		}

		// Initialize the sections.
		newSections := []sharedtypes.CodeGenerationUserGuideSection{}

		// Unmarshal the JSON content into the sections.
		err = json.Unmarshal(content, &newSections)
		if err != nil {
			errMessage := fmt.Sprintf("Error unmarshalling user guide sections: %v", err)
			logging.Log.Error(&logging.ContextMap{}, errMessage)
			panic(errMessage)
		}

		// Add the new sections to the sections.
		sections = append(sections, newSections...)
	}

	logging.Log.Debugf(&logging.ContextMap{}, "Loaded %v user guide sections \n", len(sections))

	return sections
}

// StoreUserGuideSectionsInVectorDatabase stores user guide sections in the vector database.
//
// Tags:
//   - @displayName: Store User Guide Sections in Vector Database
//
// Parameters:
//   - sections: user guide sections.
//   - userGuideCollectionName: name of the collection.
//   - batchSize: batch size for embeddings.
//   - chunkSize: size of the chunks.
//   - chunkOverlap: overlap of the chunks.
//   - vectorDistance: the distance metric to use for the vector index (cosine, dot, euclid, manhattan)
func StoreUserGuideSectionsInVectorDatabase(sections []sharedtypes.CodeGenerationUserGuideSection, userGuideCollectionName string, batchSize int, chunkSize int, chunkOverlap int, vectorDistance string) {
	// Set default batch size if not provided.
	if batchSize <= 0 {
		batchSize = 2
	}

	// Create the vector database objects.
	vectorUserGuideSectionChunks := []codegeneration.VectorDatabaseUserGuideSection{}
	for _, section := range sections {
		// Create the chunks for the current element.
		chunks, err := dataExtractionTextSplitter(section.Content, chunkSize, chunkOverlap)
		if err != nil {
			errMessage := fmt.Sprintf("Error splitting text into chunks: %v", err)
			logging.Log.Error(&logging.ContextMap{}, errMessage)
			panic(errMessage)
		}
		section.Chunks = chunks

		chunkGuids := make([]uuid.UUID, len(section.Chunks)) // Track GUIDs for all chunks in the current element

		// Generate GUIDs for each chunk in advance.
		for j := range section.Chunks {
			chunkGuids[j] = uuid.New()
		}

		// Create vector database objects and assign PreviousChunk and NextChunk.
		for j := range section.Chunks {
			vectorUserGuideSectionChunk := codegeneration.VectorDatabaseUserGuideSection{
				Guid:              chunkGuids[j], // Current chunk's GUID
				SectionName:       section.Name,
				DocumentName:      section.DocumentName,
				Title:             section.Title,
				ParentSectionName: section.Parent,
				Level:             section.Level,
				PreviousChunk:     nil, // Default empty
				NextChunk:         nil, // Default empty
				Text:              section.Chunks[j],
			}

			// Assign PreviousChunk and NextChunk GUIDs.
			if j > 0 {
				vectorUserGuideSectionChunk.PreviousChunk = &chunkGuids[j-1]
			}
			if j < len(section.Chunks)-1 {
				vectorUserGuideSectionChunk.NextChunk = &chunkGuids[j+1]
			}

			// Add the new vector database object to the list.
			vectorUserGuideSectionChunks = append(vectorUserGuideSectionChunks, vectorUserGuideSectionChunk)
		}
	}

	// Generate dense and sparse embeddings
	denseEmbeddings, sparseEmbeddings, err := codeGenerationProcessHybridSearchEmbeddingsForUserGuideSections(vectorUserGuideSectionChunks, batchSize)
	if err != nil {
		errMessage := fmt.Sprintf("Error generating embeddings for user guide sections: %v", err)
		logging.Log.Error(&logging.ContextMap{}, errMessage)
		panic(errMessage)
	}

	// if you have no embeddings, quit
	if len(denseEmbeddings) == 0 {
		return
	}
	// assume that all embeddings have same length
	vectorSize := uint64(len(denseEmbeddings[0]))

	// transform into qdrant points
	points := make([]*qdrant.PointStruct, len(vectorUserGuideSectionChunks))
	for i, chunk := range vectorUserGuideSectionChunks {
		payload := map[string]any{
			"section_name":        chunk.SectionName,
			"document_name":       chunk.DocumentName,
			"title":               chunk.Title,
			"parent_section_name": chunk.ParentSectionName,
			"level":               chunk.Level,
			"text":                chunk.Text,
		}
		if chunk.PreviousChunk != nil {
			payload["previous_chunk"] = chunk.PreviousChunk.String()
		}
		if chunk.NextChunk != nil {
			payload["next_chunk"] = chunk.NextChunk.String()
		}
		points[i] = &qdrant.PointStruct{
			Id: qdrant.NewIDUUID(chunk.Guid.String()),
			Vectors: qdrant.NewVectorsMap(map[string]*qdrant.Vector{
				"":              qdrant.NewVectorDense(denseEmbeddings[i]),
				"sparse_vector": mapToSparseVec(sparseEmbeddings[i]),
			}),
			Payload: qdrant.NewValueMap(payload),
		}
	}

	client, err := qdrant_utils.QdrantClient()
	if err != nil {
		logPanic(nil, "Error creating qdrant client: %v", err)
	}

	ctx := context.TODO()

	// Create the collection.
	err = qdrant_utils.CreateCollectionIfNotExists(
		ctx,
		client,
		userGuideCollectionName,
		qdrant.NewVectorsConfig(&qdrant.VectorParams{
			Size:     vectorSize,
			Distance: qdrant_utils.VectorDistance(vectorDistance),
		}),
		qdrant.NewSparseVectorsConfig(map[string]*qdrant.SparseVectorParams{
			"sparse_vector": {},
		}))
	if err != nil {
		errMessage := fmt.Sprintf("Error creating the collection: %v", err)
		logging.Log.Error(&logging.ContextMap{}, errMessage)
		panic(errMessage)
	}

	// insert into db
	_, err = client.Upsert(ctx, &qdrant.UpsertPoints{
		CollectionName: userGuideCollectionName,
		Points:         points,
	})
	if err != nil {
		errMessage := fmt.Sprintf("Error inserting data into the vector database: %v", err)
		logging.Log.Error(&logging.ContextMap{}, errMessage)
		panic(errMessage)
	}

	// create some indexes
	// TODO: are these the right ones to create? anything that will be searched/filtered on should be indexed
	indexes := []*qdrant.CreateFieldIndexCollection{
		{
			CollectionName: userGuideCollectionName,
			FieldName:      "level",
			FieldType:      qdrant.FieldType_FieldTypeKeyword.Enum(),
		},
		{
			CollectionName: userGuideCollectionName,
			FieldName:      "document_name",
			FieldType:      qdrant.FieldType_FieldTypeKeyword.Enum(),
		},
		{
			CollectionName: userGuideCollectionName,
			FieldName:      "text",
			FieldType:      qdrant.FieldType_FieldTypeKeyword.Enum(),
		},
	}
	for _, index := range indexes {
		_, err = client.CreateFieldIndex(ctx, index)
		if err != nil {
			errMessage := fmt.Sprintf("Error creating index on field %q: %v", index.FieldName, err)
			logging.Log.Error(&logging.ContextMap{}, errMessage)
			panic(errMessage)
		}
	}
}

// StoreUserGuideSectionsInGraphDatabase stores user guide sections in the graph database.
//
// Tags:
//   - @displayName: Store User Guide Sections in Graph Database
//
// Parameters:
<<<<<<< HEAD
//   - elements: user guide sections.
//   - label: label for the sections (UserGuide by default).
func StoreUserGuideSectionsInGraphDatabase(sections []sharedtypes.CodeGenerationUserGuideSection, dbname string) {
=======
//   - dbname: the name of the graphdb to target. If not provided, defaults to "aali".
//   - sections: user guide sections.
func StoreUserGuideSectionsInGraphDatabase(dbname string, sections []sharedtypes.CodeGenerationUserGuideSection) {
>>>>>>> 4220fa75
	ctx := &logging.ContextMap{}

	dbname = graphDbNameOrDefault(dbname)

	// Initialize the graph database.
	err := graphdb.Initialize(config.GlobalConfig.GRAPHDB_ADDRESS, dbname)
	if err != nil {
		errMsg := fmt.Sprintf("error initializing graphdb: %v", err)
		logging.Log.Error(ctx, errMsg)
		panic(errMsg)
	}

	err = graphdb.GraphDbDriver.CreateSchema(dbname)
	if err != nil {
		logPanic(ctx, "error error creating aali schema: %v", err)
	}

	// Add the elements to the graph database.
	err = graphdb.GraphDbDriver.AddUserGuideSectionNodes(dbname, sections)
	if err != nil {
		errMsg := fmt.Sprintf("error adding user guide section nodes to graphdb: %v", err)
		logging.Log.Error(ctx, errMsg)
		panic(errMsg)
	}

	// Add the dependencies to the graph database.
	err = graphdb.GraphDbDriver.CreateUserGuideSectionRelationships(dbname, sections)
	if err != nil {
		errMsg := fmt.Sprintf("error adding user guide section relationships to graphdb: %v", err)
		logging.Log.Error(ctx, errMsg)
		panic(errMsg)
	}
}

// CreateGeneralDataExtractionDocumentObjects creates general data extraction document objects from
// the provided document chunks, dense embeddings, and sparse embeddings.
//
// Tags:
//   - @displayName: Create General Data Extraction Document Objects
//
// Parameters:
//   - documentName: name of the document.
//   - documentChunks: chunks of the document.
//   - denseEmbeddings: dense embeddings of the document.
//   - sparseEmbeddings: sparse embeddings of the document.
//
// Returns:
//   - extractionData: general data extraction document objects in interface format.
func CreateGeneralDataExtractionDocumentObjects(documentName string,
	documentChunks []string,
	denseEmbeddings [][]float32,
	sparseEmbeddings []map[uint]float32,
) (extractionData []interface{}) {
	extractionDataObjects := []GeneralDataExtractionDocument{}

	// Generate GUIDs for each chunk in advance.
	chunkGuids := make([]string, len(documentChunks))
	for j := 0; j < len(documentChunks); j++ {
		guid := "d" + strings.ReplaceAll(uuid.New().String(), "-", "")
		chunkGuids[j] = guid
	}

	// Create vector database objects and assign PreviousChunk and NextChunk.
	for j := 0; j < len(documentChunks); j++ {
		documentChunkElement := GeneralDataExtractionDocument{
			Guid:          chunkGuids[j], // Current chunk's GUID
			DocumentName:  documentName,
			PreviousChunk: "", // Default empty
			NextChunk:     "", // Default empty
			Text:          documentChunks[j],
			DenseVector:   denseEmbeddings[j],
			SparseVector:  sparseEmbeddings[j],
		}

		// Assign PreviousChunk and NextChunk GUIDs.
		if j > 0 {
			documentChunkElement.PreviousChunk = chunkGuids[j-1]
		}
		if j < len(documentChunks)-1 {
			documentChunkElement.NextChunk = chunkGuids[j+1]
		}

		// Add the new vector database object to the list.
		extractionDataObjects = append(extractionDataObjects, documentChunkElement)
	}

	// Convert []VectorDatabaseElement to []interface{}
	extractionData = make([]interface{}, len(extractionDataObjects))
	for i, v := range extractionDataObjects {
		extractionData[i] = v
	}

	return extractionData
}<|MERGE_RESOLUTION|>--- conflicted
+++ resolved
@@ -898,12 +898,7 @@
 // Parameters:
 //   - dbname: the name of the graphdb to target. If not provided, defaults to "aali".
 //   - elements: code generation elements.
-<<<<<<< HEAD
-//   - dbname: name of the graph database.
-func StoreElementsInGraphDatabase(elements []sharedtypes.CodeGenerationElement, dbname string) {
-=======
 func StoreElementsInGraphDatabase(dbname string, elements []sharedtypes.CodeGenerationElement) {
->>>>>>> 4220fa75
 	ctx := &logging.ContextMap{}
 
 	dbname = graphDbNameOrDefault(dbname)
@@ -1336,12 +1331,7 @@
 // Parameters:
 //   - dbname: the name of the graphdb to target. If not provided, defaults to "aali".
 //   - examples: code generation examples.
-<<<<<<< HEAD
-//   - dbname: name of the graph database.
-func StoreExamplesInGraphDatabase(examples []sharedtypes.CodeGenerationExample, dbname string) {
-=======
 func StoreExamplesInGraphDatabase(dbname string, examples []sharedtypes.CodeGenerationExample) {
->>>>>>> 4220fa75
 	ctx := &logging.ContextMap{}
 
 	dbname = graphDbNameOrDefault(dbname)
@@ -1618,15 +1608,9 @@
 //   - @displayName: Store User Guide Sections in Graph Database
 //
 // Parameters:
-<<<<<<< HEAD
-//   - elements: user guide sections.
-//   - label: label for the sections (UserGuide by default).
-func StoreUserGuideSectionsInGraphDatabase(sections []sharedtypes.CodeGenerationUserGuideSection, dbname string) {
-=======
 //   - dbname: the name of the graphdb to target. If not provided, defaults to "aali".
 //   - sections: user guide sections.
 func StoreUserGuideSectionsInGraphDatabase(dbname string, sections []sharedtypes.CodeGenerationUserGuideSection) {
->>>>>>> 4220fa75
 	ctx := &logging.ContextMap{}
 
 	dbname = graphDbNameOrDefault(dbname)
