--- conflicted
+++ resolved
@@ -45,14 +45,8 @@
 // Parameters:
 //   - elementName - string
 //   - elementType - string
-<<<<<<< HEAD
-//
-// TODO: Move to pyaedt.go file
-func PyaedtGetElementContextFromGraphDb(dbResponse sharedtypes.ApiDbResponse) (exampleNames []string, parameters []string, returnTypes []string) {
-=======
 // TODO: Move to pyaedt.go file 
 func PyaedtGetElementContextFromGraphDb(dbResponse sharedtypes.ApiDbResponse) (exampleNames []string , parameters []string, returnTypes []string, pyaedtGroupCaller string){
->>>>>>> d1d8e93b
 	ctx := &logging.ContextMap{}
 	err := graphdb.Initialize(config.GlobalConfig.GRAPHDB_ADDRESS)
 	if err != nil {
@@ -61,21 +55,7 @@
 	// kapatil : instead of element names, can we use GUID ?
 	// Assuming this is a single entry point
 	//if len(dbResponse) > 0 {
-<<<<<<< HEAD
-	elementType := dbResponse.Type
-	elementName := dbResponse.Name
-	logging.Log.Debugf(ctx, "reading entry points %s of type %s", elementName, elementType)
-	// Get pyaedt group
-	// if element type = method -> go to class -> check isPyaedtGroup
-	// if element type = class -> check isPyaedtGroup
-	//exampleNames, err := graphdb.GraphDbDriver.GetExamplesFromCodeGenerationElement(elementType, elementName)
-	if err != nil {
-		logPanic(ctx, "error Getting examples from code generation element: %v", err)
-	}
-	if len(exampleNames) > 0 {
-		for ex, _ := range exampleNames {
-			logging.Log.Debugf(ctx, "Reading examples %v", ex)
-=======
+
 		elementType := dbResponse.Type
 		elementName := dbResponse.Name
 		logging.Log.Debugf(ctx, "reading entry points %s of type %s", elementName, elementType)
@@ -120,7 +100,7 @@
 	        	}   
 	        } else {
 			logging.Log.Debugf(ctx, "GetParameters: No db points for this entry point")
->>>>>>> d1d8e93b
+
 		}
 	} else {
 		logging.Log.Debugf(ctx, "No db points for this entry point")
@@ -134,27 +114,13 @@
 		for ex, _ := range parameters {
 			logging.Log.Debugf(ctx, "Reading parameters %v", ex)
 		}
-<<<<<<< HEAD
-	} else {
-		logging.Log.Debugf(ctx, "No db points for this entry point")
-	}
-
-	// Get Return types
-	returnTypes, err = graphdb.GraphDbDriver.GetReturnTypeFromCodeGenerationElement(elementType, elementName)
-	if err != nil {
-		logPanic(ctx, "error Getting return types  from code generation element: %v", err)
-	}
-	if len(returnTypes) > 0 {
-		for ex, _ := range returnTypes {
-			logging.Log.Debugf(ctx, "Reading returnTypes %v", ex)
-=======
+
 		if len(returnTypes) > 0 {
 			for ex, _ := range returnTypes {
 				logging.Log.Debugf(ctx, "Reading returnTypes %s", ex)
 	        	}   
 	        } else {
 			logging.Log.Debugf(ctx, "GetReturnTypes: No db points for this entry point")
->>>>>>> d1d8e93b
 		}
 	} else {
 		logging.Log.Debugf(ctx, "No db points for this entry point")
@@ -181,11 +147,8 @@
 	if err != nil {
 		logPanic(nil, "error initializing graphdb: %v", err)
 	}
-<<<<<<< HEAD
-	elementParams := make(map[string][]string)
-=======
+
         elementParams := make(map[string][]string) // todo; not sure how to use it
->>>>>>> d1d8e93b
 	elementReturns := make(map[string][]string)
 	// kapatil : instead of element names, can we use GUID ?
 	// Assuming this is a single entry point
@@ -194,13 +157,7 @@
 		elementName := dbResponse.Name
 		elementParentClass := dbResponse.ParentClass
 		logging.Log.Debugf(ctx, "Reading entry points %s of type %s", elementName, elementType)
-<<<<<<< HEAD
-		tempPrompt := "For "
-		tempPrompt += elementName
-		tempPrompt += " returns "
-
-		_, parameters, returnTypes := PyaedtGetElementContextFromGraphDb(dbResponses[0])
-=======
+
 		tempPrompt := "Possibly make use of this method "
 		tempPrompt +=  elementName 
 		tempPrompt += "."
@@ -221,7 +178,6 @@
 			dbResponse.PyaedtGroup = "Pyaedt_Module"
 		}
 		_, parameters, returnTypes, pyaedtGroupCallerType := PyaedtGetElementContextFromGraphDb(dbResponses[0])
->>>>>>> d1d8e93b
 		if len(parameters) > 0 {
 			elementParams[elementName] = parameters
 			tempPrompt += elementParams[elementName][0]
@@ -556,13 +512,9 @@
 	}
 
 	// Transform results
-<<<<<<< HEAD
-	logging.Log.Debugf(&logging.ContextMap{}, "**************** 2nd query: Got %d points from qdrant query**************", len(scoredPoints))
-
-=======
+
 	logging.Log.Debugf(&logging.ContextMap{}, "kapatil: Got %f points from qdrant query", len(scoredPoints))
 	eleNamesOut := []string{}
->>>>>>> d1d8e93b
 	dbResponses := make([]sharedtypes.ApiDbResponse, len(scoredPoints))
 	for i, scoredPoint := range scoredPoints {
 		logging.Log.Debugf(&logging.ContextMap{}, "Result #%d:", i+1)
@@ -576,11 +528,9 @@
 		//logging.Log.Debugf(&logging.ContextMap{}, "Similarity element name: %v", dbResponse.Name)
 		//logging.Log.Debugf(&logging.ContextMap{}, "Similarity pyaedt_group: %v", dbResponse.PyaedtGroup)
 	}
-<<<<<<< HEAD
-=======
+
         simElementLogLine := strings.Join(eleNamesOut, ",")
         logging.Log.Debugf(&logging.ContextMap{}, "Similarity elemnts: %s", simElementLogLine)
->>>>>>> d1d8e93b
 
 	return dbResponses
 }
