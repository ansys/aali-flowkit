--- conflicted
+++ resolved
@@ -153,13 +153,8 @@
 		guid, exists := attributeMap[lowerAttrName]
 
 		if !exists {
-<<<<<<< HEAD
 			logging.Log.Debugf(ctx, "Could not find attribute to match: %s", lowerAttrName)
-			panic("Could not find attribute to match")
-=======
-			logging.Log.Debugf(&logging.ContextMap{}, "Could not find attribute to match: %s", lowerAttrName)
 			continue // This might have been an hallucinated attribute, skip it
->>>>>>> 72b1115a
 		}
 
 		criteriaWithGuids = append(criteriaWithGuids, sharedtypes.MaterialCriterionWithGuid{
@@ -180,31 +175,20 @@
 //
 // Parameters:
 //   - criteriaSuggestions: current list of criteria suggestions
-<<<<<<< HEAD
-//   - availableAttributes: the list of available attributes
-//   - traceID: the trace ID in decimal format
-//   - spanID: the span ID in decimal format
-//
-// Returns:
-//   - filtered: the list of criteria suggestions excluding those that do not match any of the available attributes
-//   - childSpanID: the child span ID created for this operation
-func FilterOutNonExistingAttributes(criteriaSuggestions []sharedtypes.MaterialLlmCriterion, availableAttributes []sharedtypes.MaterialAttribute, traceID string, spanID string) (filtered []sharedtypes.MaterialLlmCriterion, childSpanID string) {
-	ctx := &logging.ContextMap{}
-	childSpanID = CreateChildSpan(ctx, traceID, spanID)
-
-	attributeMap := make(map[string]bool)
-	for _, attr := range availableAttributes {
-		attributeMap[strings.ToLower(attr.Name)] = true
-=======
 //   - availableSearchCriteria: the list of available search criteria (GUIDs)
+//   - traceID: the trace ID in decimal format
+//   - spanID: the span ID in decimal format
 //
 // Returns:
 //   - filtered: the list of criteria suggestions excluding those that do not match any of the available search criteria
-func FilterOutNonExistingAttributes(criteriaSuggestions []sharedtypes.MaterialCriterionWithGuid, availableSearchCriteria []string) (filtered []sharedtypes.MaterialCriterionWithGuid) {
+//   - childSpanID: the child span ID created for this operation
+func FilterOutNonExistingAttributes(criteriaSuggestions []sharedtypes.MaterialCriterionWithGuid, availableSearchCriteria []string, traceID string, spanID string) (filtered []sharedtypes.MaterialCriterionWithGuid) {
+	ctx := &logging.ContextMap{}
+	childSpanID = CreateChildSpan(ctx, traceID, spanID)
+
 	attributeGuidMap := make(map[string]bool)
 	for _, attr := range availableSearchCriteria {
 		attributeGuidMap[strings.ToLower(attr)] = true
->>>>>>> 72b1115a
 	}
 
 	var filteredCriteria []sharedtypes.MaterialCriterionWithGuid
@@ -693,10 +677,7 @@
 		panic(err)
 	}
 
-<<<<<<< HEAD
 	return customer.CustomerName, sendWarning, childSpanID
-=======
-	return customer.CustomerName, sendWarning
 }
 
 // ExtractDesignRequirementsAndSearchCriteria parses the user input JSON and returns the design requirements string
@@ -762,5 +743,4 @@
 	fullSystemPrompt := strings.Replace(systemPromptTemplate, "***ATTRIBUTES***", attributesList, 1)
 
 	return fullSystemPrompt
->>>>>>> 72b1115a
 }