// Copyright (C) 2025 ANSYS, Inc. and/or its affiliates.
// SPDX-License-Identifier: MIT
//
//
// Permission is hereby granted, free of charge, to any person obtaining a copy
// of this software and associated documentation files (the "Software"), to deal
// in the Software without restriction, including without limitation the rights
// to use, copy, modify, merge, publish, distribute, sublicense, and/or sell
// copies of the Software, and to permit persons to whom the Software is
// furnished to do so, subject to the following conditions:
//
// The above copyright notice and this permission notice shall be included in all
// copies or substantial portions of the Software.
//
// THE SOFTWARE IS PROVIDED "AS IS", WITHOUT WARRANTY OF ANY KIND, EXPRESS OR
// IMPLIED, INCLUDING BUT NOT LIMITED TO THE WARRANTIES OF MERCHANTABILITY,
// FITNESS FOR A PARTICULAR PURPOSE AND NONINFRINGEMENT. IN NO EVENT SHALL THE
// AUTHORS OR COPYRIGHT HOLDERS BE LIABLE FOR ANY CLAIM, DAMAGES OR OTHER
// LIABILITY, WHETHER IN AN ACTION OF CONTRACT, TORT OR OTHERWISE, ARISING FROM,
// OUT OF OR IN CONNECTION WITH THE SOFTWARE OR THE USE OR OTHER DEALINGS IN THE
// SOFTWARE.

package externalfunctions

import (
	"context"
	//"fmt"
	"strings"

	"github.com/ansys/aali-flowkit/pkg/privatefunctions/graphdb"
	qdrant_utils "github.com/ansys/aali-flowkit/pkg/privatefunctions/qdrant"
	"github.com/ansys/aali-sharedtypes/pkg/aali_graphdb"
	"github.com/ansys/aali-sharedtypes/pkg/config"
	"github.com/ansys/aali-sharedtypes/pkg/logging"
	"github.com/ansys/aali-sharedtypes/pkg/sharedtypes"
	"github.com/google/uuid"
	"github.com/qdrant/go-client/qdrant"
)

// PyaedtGetElementContextFromGraphDb  graph database.
//
// Tags:
//   - @displayName: Pyaedt Get context from graph db
//
// Parameters:
//   - elementName - string
//   - elementType - string
<<<<<<< HEAD
// TODO: Move to pyaedt.go file 
func PyaedtGetElementContextFromGraphDb(dbResponse sharedtypes.ApiDbResponse) (exampleNames []string , parameters []string, returnTypes []string, pyaedtGroupCaller string){
=======
//
// TODO: Move to pyaedt.go file
func PyaedtGetElementContextFromGraphDb(dbResponse sharedtypes.ApiDbResponse) (exampleNames []string, parameters []string, returnTypes []string, pyaedtGroupCaller string) {
>>>>>>> 333852a6
	ctx := &logging.ContextMap{}
	err := graphdb.Initialize(config.GlobalConfig.GRAPHDB_ADDRESS)
	if err != nil {
		logPanic(nil, "error initializing graphdb: %v", err)
	}
	// kapatil : instead of element names, can we use GUID ?
	// Assuming this is a single entry point
	//if len(dbResponse) > 0 {
<<<<<<< HEAD
		elementType := dbResponse.Type
		elementName := dbResponse.Name
		logging.Log.Debugf(ctx, "reading entry points %s of type %s", elementName, elementType)


		// Get pyaedt group
		// if element type = method -> go to class -> check isPyaedtGroup
		// if element type = class -> check isPyaedtGroup
		pGroup, err := graphdb.GraphDbDriver.GetPyaedtGroupFromCodeGenerationElement(elementType, elementName)
		if err != nil {
			logPanic(ctx, "error Getting pyaedtGroup from code generation element: %v", err)
		} else {

			pyaedtGroupCaller, err := graphdb.GraphDbDriver.GetPyaedtGroupCaller(pGroup)
		        if err != nil {
				logPanic(ctx, "error Getting pyaedtGroup Caller from code generation element: %v", err)
			}
			logging.Log.Debugf(ctx, "PyaedtCaller Type %s", pyaedtGroupCaller)

		}


		//exampleNames, err := graphdb.GraphDbDriver.GetExamplesFromCodeGenerationElement(elementType, elementName)
		//if err != nil {
		//	logPanic(ctx, "error Getting examples from code generation element: %v", err)
		//}
		if len(exampleNames) > 0 {
			for ex, _ := range exampleNames {
				logging.Log.Debugf(ctx, "Reading examples %s", ex)
	        	}   
	        } else {
			logging.Log.Debugf(ctx, "GetExamplesFromGraphDB: No db points for this entry point")
		}
		// Get Parameters
		parameters, err = graphdb.GraphDbDriver.GetParametersFromCodeGenerationElement(elementType, elementName)
=======
	elementType := dbResponse.Type
	elementName := dbResponse.Name
	logging.Log.Debugf(ctx, "reading entry points %s of type %s", elementName, elementType)

	// Get pyaedt group
	// if element type = method -> go to class -> check isPyaedtGroup
	// if element type = class -> check isPyaedtGroup
	pGroup, err := graphdb.GraphDbDriver.GetPyaedtGroupFromCodeGenerationElement(elementType, elementName)
	if err != nil {
		logPanic(ctx, "error Getting pyaedtGroup from code generation element: %v", err)
	} else {

		pyaedtGroupCaller, err := graphdb.GraphDbDriver.GetPyaedtGroupCaller(pGroup)
>>>>>>> 333852a6
		if err != nil {
			logPanic(ctx, "error Getting pyaedtGroup Caller from code generation element: %v", err)
		}
<<<<<<< HEAD
		if len(parameters) > 0 {
			for ex, _ := range parameters {
				logging.Log.Debugf(ctx, "Reading parameters %s", ex)
	        	}   
	        } else {
			logging.Log.Debugf(ctx, "GetParameters: No db points for this entry point")
=======
		logging.Log.Debugf(ctx, "PyaedtCaller Type %s", pyaedtGroupCaller)

	}

	//exampleNames, err := graphdb.GraphDbDriver.GetExamplesFromCodeGenerationElement(elementType, elementName)
	//if err != nil {
	//	logPanic(ctx, "error Getting examples from code generation element: %v", err)
	//}
	if len(exampleNames) > 0 {
		for ex, _ := range exampleNames {
			logging.Log.Debugf(ctx, "Reading examples %s", ex)
>>>>>>> 333852a6
		}
	} else {
		logging.Log.Debugf(ctx, "GetExamplesFromGraphDB: No db points for this entry point")
	}
	// Get Parameters
	parameters, err = graphdb.GraphDbDriver.GetParametersFromCodeGenerationElement(elementType, elementName)
	if err != nil {
		logPanic(ctx, "error Getting parameters from code generation element: %v", err)
	}
	if len(parameters) > 0 {
		for ex, _ := range parameters {
			logging.Log.Debugf(ctx, "Reading parameters %s", ex)
		}
<<<<<<< HEAD
		if len(returnTypes) > 0 {
			for ex, _ := range returnTypes {
				logging.Log.Debugf(ctx, "Reading returnTypes %s", ex)
	        	}   
	        } else {
			logging.Log.Debugf(ctx, "GetReturnTypes: No db points for this entry point")
=======
	} else {
		logging.Log.Debugf(ctx, "GetParameters: No db points for this entry point")
	}

	// Get Return types
	returnTypes, err = graphdb.GraphDbDriver.GetReturnTypeFromCodeGenerationElement(elementType, elementName)
	if err != nil {
		logPanic(ctx, "error Getting return types  from code generation element: %v", err)
	}
	if len(returnTypes) > 0 {
		for ex, _ := range returnTypes {
			logging.Log.Debugf(ctx, "Reading returnTypes %s", ex)
>>>>>>> 333852a6
		}
	} else {
		logging.Log.Debugf(ctx, "GetReturnTypes: No db points for this entry point")
	}

	//} else {
	//	logging.Log.Debugf(ctx, "No entry point to graph DB found, Will skip context addition")
	//}
	return exampleNames, parameters, returnTypes, pyaedtGroupCaller
}

// PyaedtBatchGetElementContextFromGraphDb  graph database.
//
// Tags:
//   - @displayName: Pyaedt Get element context from graph db
//
// Parameters:
//   - dbResponse - input response from API methods
//
// TODO: Move to pyaedt.go file
func PyaedtBatchGetElementContextFromGraphDb(dbResponses []sharedtypes.ApiDbResponse) (elementContexts []string) {
	ctx := &logging.ContextMap{}
	err := graphdb.Initialize(config.GlobalConfig.GRAPHDB_ADDRESS)
	if err != nil {
		logPanic(nil, "error initializing graphdb: %v", err)
	}
<<<<<<< HEAD
        elementParams := make(map[string][]string) // todo; not sure how to use it
=======

	elementParams := make(map[string][]string) // todo; not sure how to use it
>>>>>>> 333852a6
	elementReturns := make(map[string][]string)
	// kapatil : instead of element names, can we use GUID ?
	// Assuming this is a single entry point
	for _, dbResponse := range dbResponses {
		elementType := dbResponse.Type
		elementName := dbResponse.Name
		elementParentClass := dbResponse.ParentClass
		logging.Log.Debugf(ctx, "Reading entry points %s of type %s", elementName, elementType)
<<<<<<< HEAD
		tempPrompt := "Possibly make use of this method "
		tempPrompt +=  elementName 
=======

		tempPrompt := "Possibly make use of this method "
		tempPrompt += elementName
>>>>>>> 333852a6
		tempPrompt += "."
		// Hardcode PyaedtGroups for some classes
		if elementParentClass == "ansys.aedt.core.Hfss" {
			dbResponse.PyaedtGroup = "Pyaedt_Application"
		}
		if elementParentClass == "ansys.aedt.core.Desktop" {
			dbResponse.PyaedtGroup = "Pyaedt_Application"
		}
		if elementParentClass == "ansys.aedt.core.modeler.cad.primitives_3d.Primitives3D" {
			dbResponse.PyaedtGroup = "Pyaedt_Module"
		}
		if elementParentClass == "ansys.aedt.core.modeler.modeler_2d.Modeler2D" {
			dbResponse.PyaedtGroup = "Pyaedt_Module"
		}
		if elementParentClass == "ansys.aedt.core.modeler.modeler_3d.Modeler3D" {
			dbResponse.PyaedtGroup = "Pyaedt_Module"
		}
		_, parameters, returnTypes, pyaedtGroupCallerType := PyaedtGetElementContextFromGraphDb(dbResponses[0])
		if len(parameters) > 0 {
			elementParams[elementName] = parameters
			tempPrompt += elementParams[elementName][0]
		}
		if len(returnTypes) > 0 {
			elementReturns[elementName] = returnTypes
			tempPrompt += " It returns "
			for _, r := range returnTypes {
				tempPrompt += r
				tempPrompt += " "
			}
<<<<<<< HEAD
			tempPrompt += "." 
		
		}
		if dbResponse.PyaedtGroup != pyaedtGroupCallerType {
			if pyaedtGroupCallerType != "Pyaedt_Application" {
				tempPrompt += "To call this function a pyaedt application or solver object like Desktop, HFSS,Maxwell, Circuit,Q3d, etc should be passed as an argument..\n" 
			}
		} else {
			tempPrompt += "To call this function you will need to create or reuse a pyaedt application or solver object like Dekstop,HFSS,Maxwell, Circuit,Q3d,etc.\n" 
=======
			tempPrompt += "."

		}
		if dbResponse.PyaedtGroup != pyaedtGroupCallerType {
			if pyaedtGroupCallerType != "Pyaedt_Application" {
				tempPrompt += "To call this function a pyaedt application or solver object like Desktop, HFSS,Maxwell, Circuit,Q3d, etc should be passed as an argument..\n"
			}
		} else {
			tempPrompt += "To call this function you will need to create or reuse a pyaedt application or solver object like Dekstop,HFSS,Maxwell, Circuit,Q3d,etc.\n"
>>>>>>> 333852a6
		}
		logging.Log.Debugf(ctx, "kapatil: Create Context prompt draft: %s", tempPrompt)
		elementContexts = append(elementContexts, tempPrompt)

	}
	if len(dbResponses) == 0 {
		logging.Log.Debugf(ctx, "No function context found")
	}
	// Create prompt for each element information
	return elementContexts
}

// SendVectorsToUserGuide sends the given vector to the user guide  and returns the most relevant data
//
// Tags:
//   - @displayName: User guide Similarity Search
//
// Parameters:
//   - vector: the vector to be sent to the KnowledgeDB
//   - keywords: the keywords to be used to filter the results
//   - keywordsSearch: the flag to enable the keywords search
//   - collection: the collection name
//   - similaritySearchResults: the number of results to be returned
//   - similaritySearchMinScore: the minimum score for the results
//   - sparseVector: optional sparse vector for hybrid search (pass empty map for dense-only search)
//
// Returns:
//   - citations: an array of the most relevant user guide urls
func SendVectorsToUserGuide(vector []float32, keywords []string, keywordsSearch bool, collection string, similaritySearchResults int, similaritySearchMinScore float64, sparseVector map[uint]float32) (citations []string) { //databaseResponse []sharedtypes.DbResponse) {
	// Use the provided sparse vector directly (will be empty map if not provided)
	sparse := sparseVector
	collection = "user_guide"
	logCtx := &logging.ContextMap{}
	client, err := qdrant_utils.QdrantClient()
	if err != nil {
		logPanic(logCtx, "unable to create qdrant client: %q", err)
	}
	// Pure vector similarity search across all collection types
	filter := qdrant.Filter{}
	// Note: Keyword search disabled for now to ensure broad compatibility

	limit := uint64(similaritySearchResults)
	scoreThreshold := float32(similaritySearchMinScore)

	var query qdrant.QueryPoints

	// Use fusion if both dense and sparse vectors are available
	if sparse != nil && len(sparse) > 0 {
		logging.Log.Debugf(&logging.ContextMap{}, "*********** Hybrid: Sparse + dense query ***********")
		// Create prefetch queries for hybrid search using RRF (Reciprocal Rank Fusion)
		prefetchQueries := []*qdrant.PrefetchQuery{
			// Dense vector search prefetch
			{
				Query:  qdrant.NewQueryDense(vector),
				Using:  nil, // Use default (unnamed) vector
				Filter: &filter,
				Limit:  &limit,
			},
			// Sparse vector search prefetch
			{
				Query:  createSparseQuery(sparse),
				Using:  qdrant.PtrOf("sparse_vector"), // Use sparse vector field
				Filter: &filter,
				Limit:  &limit,
			},
		}

		query = qdrant.QueryPoints{
			CollectionName: collection,
			Query:          qdrant.NewQueryFusion(qdrant.Fusion_RRF), // Use Reciprocal Rank Fusion
			Prefetch:       prefetchQueries,
			Limit:          &limit,
			ScoreThreshold: &scoreThreshold,
			Filter:         &filter,
			WithVectors:    qdrant.NewWithVectorsEnable(false),
			WithPayload:    qdrant.NewWithPayloadEnable(true),
		}
	} else {
		// DENSE-ONLY SEARCH: Simplified approach
		query = qdrant.QueryPoints{
			CollectionName: collection,
			Query:          qdrant.NewQueryDense(vector),
			Limit:          &limit,
			ScoreThreshold: &scoreThreshold,
			Filter:         &filter,
			WithVectors:    qdrant.NewWithVectorsEnable(false),
			WithPayload:    qdrant.NewWithPayloadEnable(true),
		}
	}
	scoredPoints, err := client.Query(context.TODO(), &query)
	if err != nil {
		logPanic(logCtx, "error in qdrant query: %q", err)
	}

	// Transform results
	logging.Log.Debugf(&logging.ContextMap{}, "kapatil: Got %d points from qdrant query", len(scoredPoints))
	citations = make([]string, len(scoredPoints))
	dbResponses := make([]sharedtypes.DbResponse, len(scoredPoints))
	for i, scoredPoint := range scoredPoints {
		logging.Log.Debugf(&logging.ContextMap{}, "Result #%d:", i)
		logging.Log.Debugf(&logging.ContextMap{}, "Similarity score: %v", scoredPoint.Score)
		logging.Log.Debugf(&logging.ContextMap{}, "Similarity id: %v", scoredPoint.Id)

		dbResponse, err := qdrant_utils.QdrantPayloadToType[sharedtypes.DbResponse](scoredPoint.GetPayload())
		// Add the result to the list
		if err != nil {
		}
		dbResponses[i] = dbResponse
		/// Form the user guide url: <base url> + document name
		citations[i] = "https://github.com/ansys/pyaedt/tree/main/doc/source/User_guide/" + dbResponse.DocumentName
		// TODO: Add url validation
		//logging.Log.Debugf(&logging.ContextMap{}, "Similarity doc title: %v", dbResponse.Title)
		logging.Log.Debugf(&logging.ContextMap{}, "Similarity doc path relative: %v", dbResponse.DocumentName)
	}

	return citations
}

// SendVectorsToKnowledgeDB sends the given vector to the KnowledgeDB and returns the most relevant data
//
// Tags:
//   - @displayName: Similarity Search
//
// Parameters:
//   - vector: the vector to be sent to the KnowledgeDB
//   - keywords: the keywords to be used to filter the results
//   - keywordsSearch: the flag to enable the keywords search
//   - collection: the collection name
//   - similaritySearchResults: the number of results to be returned
//   - similaritySearchMinScore: the minimum score for the results
//   - sparseVector: optional sparse vector for hybrid search (pass empty map for dense-only search)
//
// Returns:
//   - databaseResponse: an array of the most relevant data
func SendVectorsToKnowledgeDB(vector []float32, keywords []string, keywordsSearch bool, collection string, similaritySearchResults int, similaritySearchMinScore float64, sparseVector map[uint]float32) (databaseResponse []sharedtypes.ApiDbResponse) {
	// Use the provided sparse vector directly (will be empty map if not provided)
	sparse := sparseVector

	logCtx := &logging.ContextMap{}
	client, err := qdrant_utils.QdrantClient()
	if err != nil {
		logPanic(logCtx, "unable to create qdrant client: %q", err)
	}

	// Example inputs 1: Create HFSS design / launch hfss
	// Example keywords: ["hfss design", "launch hfss"]
	// Example inputs 2: Using existing desktop session, create HFSS instance with new project "abc" and aedt version 2025 R1 in non-graphical mode
	// Example keywords: ["ansys.aedt.core","HFSS","Project","aedt version","non-graphical mode"]

	// keywords = []string{"ansys.aedt.core", "HFSS", "project", "aedt version", "non-graphical mode"}
	// keywords = []string{"hfss design", "launch hfss"}

	// Pure vector similarity search across all collection types
	filter := qdrant.Filter{
		Should: []*qdrant.Condition{},
	}

	// perform the qdrant query: Phrase match on keywords
	if keywordsSearch && len(keywords) > 0 {
		exclude_keywords := map[string]struct{}{
			"ansys":           {},
			"aedt":            {},
			"core":            {},
			"ansys.aedt.core": {},
			"ansys.aedt":      {},
			"aedt.core":       {},
		}

		for _, keyword := range keywords {
			// Exclude keywords that will always in the library context, including it in the 'Should' clause
			// would lead to all results being returned, which is not desired.
			if _, found := exclude_keywords[strings.ToLower(keyword)]; !found {
				filter.Should = append(filter.Should, qdrant.NewMatchText("name", keyword))

			}
		}
	}

	logging.Log.Debugf(logCtx, "********* Filter %v *********\n", filter)

	limit := uint64(similaritySearchResults)
	scoreThreshold := float32(similaritySearchMinScore)

	var query qdrant.QueryPoints
	
	// Use fusion if both dense and sparse vectors are available
	if sparse != nil && len(sparse) > 0 {
		logging.Log.Debugf(&logging.ContextMap{}, "*********** Sparse query ***********")

		// Create prefetch queries for hybrid search using RRF (Reciprocal Rank Fusion)
		prefetchQueries := []*qdrant.PrefetchQuery{
			// Dense vector search prefetch
			{
				Query:  qdrant.NewQueryDense(vector),
				Using:  nil, // Use default (unnamed) vector
				Filter: &filter,
				Limit:  &limit,
			},
			// Sparse vector search prefetch
			{
				Query:  createSparseQuery(sparse),
				Using:  qdrant.PtrOf("sparse_vector"), // Use sparse vector field
				Filter: &filter,
				Limit:  &limit,
			},
		}

		query = qdrant.QueryPoints{
			CollectionName: collection,
			Query:          qdrant.NewQueryFusion(qdrant.Fusion_RRF), // Use Reciprocal Rank Fusion
			Prefetch:       prefetchQueries,
			Limit:          &limit,
			ScoreThreshold: &scoreThreshold,
			Filter:         &filter,
			WithVectors:    qdrant.NewWithVectorsEnable(false),
			WithPayload:    qdrant.NewWithPayloadEnable(true),
		}
	} else {
		logging.Log.Debugf(&logging.ContextMap{}, "*********** Dense query ***********")
		// DENSE-ONLY SEARCH: Simplified approach
		query = qdrant.QueryPoints{
			CollectionName: collection,
			Query:          qdrant.NewQueryDense(vector),
			Limit:          &limit,
			ScoreThreshold: &scoreThreshold,
			Filter:         &filter,
			WithVectors:    qdrant.NewWithVectorsEnable(false),
			WithPayload:    qdrant.NewWithPayloadEnable(true),
		}
	}

	// perform the qdrant query

	logging.Log.Debugf(&logging.ContextMap{}, "kapatil: Similarity search Query to Qdrant %s", query)
	scoredPoints, err := client.Query(context.TODO(), &query)
	if err != nil {
		logPanic(logCtx, "error in qdrant query: %q", err)
	}

	logging.Log.Debugf(&logging.ContextMap{}, "**************** 1st query: Got %d points from qdrant query**************", len(scoredPoints))
	// If no similar points are found from the keywords filtering query, we return results without filtering.
	if len(scoredPoints) == 0 {
		logging.Log.Warnf(logCtx, "No similar points found with the keywords (%v) filtering query. Returning points without keywords filtering from collections.", keywords)

		// perform the qdrant query without the keywords filtering
		filter = qdrant.Filter{
			Should: []*qdrant.Condition{},
		}

		// Use fusion if both dense and sparse vectors are available
		if sparse != nil && len(sparse) > 0 {
			// Create prefetch queries for hybrid search using RRF (Reciprocal Rank Fusion)
			prefetchQueries := []*qdrant.PrefetchQuery{
				// Dense vector search prefetch
				{
					Query: qdrant.NewQueryDense(vector),
					Using: nil, // Use default (unnamed) vector
					// Filter: &filter,
					Filter: nil,
					Limit:  &limit,
				},
				// Sparse vector search prefetch
				{
					Query: createSparseQuery(sparse),
					Using: qdrant.PtrOf("sparse_vector"), // Use sparse vector field
					// Filter: &filter,
					Filter: nil,
					Limit:  &limit,
				},
			}

			query = qdrant.QueryPoints{
				CollectionName: collection,
				Query:          qdrant.NewQueryFusion(qdrant.Fusion_RRF), // Use Reciprocal Rank Fusion
				Prefetch:       prefetchQueries,
				Limit:          &limit,
				ScoreThreshold: &scoreThreshold,
				// Filter:         &filter,
				Filter:      nil,
				WithVectors: qdrant.NewWithVectorsEnable(false),
				WithPayload: qdrant.NewWithPayloadEnable(true),
			}
		} else {
			// DENSE-ONLY SEARCH: Simplified approach
			query = qdrant.QueryPoints{
				CollectionName: collection,
				Query:          qdrant.NewQueryDense(vector),
				Limit:          &limit,
				ScoreThreshold: &scoreThreshold,
				// Filter:         &filter
				Filter:      nil,
				WithVectors: qdrant.NewWithVectorsEnable(false),
				WithPayload: qdrant.NewWithPayloadEnable(true),
			}
		}

		// Execute query
		scoredPoints, err = client.Query(context.TODO(), &query)
		if err != nil {
			logPanic(logCtx, "error in qdrant query: %q", err)
		}

		if len(scoredPoints) == 0 {
			logPanic(logCtx, "No valid points found in the collections %s for the given vector and collection. Please check your QdrantDB.", collection)
		} else {
			logging.Log.Infof(logCtx, "Found %d similar points without the filtering query.", len(scoredPoints))
		}
	} else if !keywordsSearch || len(keywords) == 0 {
		logging.Log.Infof(logCtx, "Found %d similar points without the filtering query.", len(scoredPoints))
	} else {
		logging.Log.Infof(logCtx, "Found %d similar points with the filtering query.", len(scoredPoints))
	}

	// Transform results

	logging.Log.Debugf(&logging.ContextMap{}, "kapatil: Got %f points from qdrant query", len(scoredPoints))
	eleNamesOut := []string{}
	dbResponses := make([]sharedtypes.ApiDbResponse, len(scoredPoints))
	for i, scoredPoint := range scoredPoints {
		logging.Log.Debugf(&logging.ContextMap{}, "Result #%d:", i+1)
		logging.Log.Debugf(&logging.ContextMap{}, "Similarity score: %v", scoredPoint.Score)
		dbResponse, err := qdrant_utils.QdrantPayloadToType[sharedtypes.ApiDbResponse](scoredPoint.GetPayload())
		// Add the result to the list
		if err != nil {
		}
		dbResponses[i] = dbResponse
		eleNamesOut = append(eleNamesOut, dbResponse.Name)
		//logging.Log.Debugf(&logging.ContextMap{}, "Similarity element name: %v", dbResponse.Name)
		//logging.Log.Debugf(&logging.ContextMap{}, "Similarity pyaedt_group: %v", dbResponse.PyaedtGroup)
	}
<<<<<<< HEAD
        simElementLogLine := strings.Join(eleNamesOut, ",")
        logging.Log.Debugf(&logging.ContextMap{}, "Similarity elemnts: %s", simElementLogLine)
=======
>>>>>>> 333852a6

	simElementLogLine := strings.Join(eleNamesOut, ",")
	logging.Log.Debugf(&logging.ContextMap{}, "Similarity elemnts: %s", simElementLogLine)

	return dbResponses
}

// SendVectorToExamplesDb sends the given vector to the KnowledgeDB and returns the most relevant data
//
// Tags:
//   - @displayName: Example Similarity Search
//
// Parameters:
//   - vector: the vector to be sent to the KnowledgeDB
//   - keywords: the keywords to be used to filter the results
//   - keywordsSearch: the flag to enable the keywords search
//   - collection: the collection name
//   - similaritySearchResults: the number of results to be returned
//   - similaritySearchMinScore: the minimum score for the results
//   - sparseVector: optional sparse vector for hybrid search (pass empty map for dense-only search)
//
// Returns:
//   - databaseResponse: an array of the most relevant data
func SendVectorsToExampleDB(vector []float32, keywords []string, keywordsSearch bool, collection string, similaritySearchResults int, similaritySearchMinScore float64, sparseVector map[uint]float32) (databaseResponse []sharedtypes.ExampleDbResponse) {
	// Use the provided sparse vector directly (will be empty map if not provided)
	sparse := sparseVector
	qclient, err := qdrant_utils.QdrantClient()
	collExists, err := qclient.CollectionExists(context.TODO(), "examples") //your collection name here
	if collExists {
		logging.Log.Debugf(&logging.ContextMap{}, "Found example collection")
	}
	collection = "examples" // TODO: Your examples collection name  here
	logCtx := &logging.ContextMap{}
	client, err := qdrant_utils.QdrantClient()
	if err != nil {
		logPanic(logCtx, "unable to create qdrant client: %q", err)
	}
	// Pure vector similarity search across all collection types
	filter := qdrant.Filter{}
	// Note: Keyword search disabled for now to ensure broad compatibility

	limit := uint64(similaritySearchResults)
	scoreThreshold := float32(similaritySearchMinScore)

	var query qdrant.QueryPoints

	logging.Log.Debugf(&logging.ContextMap{}, "*********** dense %v ***********", vector)
	logging.Log.Debugf(&logging.ContextMap{}, "*********** sparse %v, %d***********", sparse, len(sparse))

	// Use fusion if both dense and sparse vectors are available
	if sparse != nil && len(sparse) > 0 {
		logging.Log.Debugf(&logging.ContextMap{}, "*********** Hybrid: Sparse + dense query ***********")
		// Create prefetch queries for hybrid search using RRF (Reciprocal Rank Fusion)
		prefetchQueries := []*qdrant.PrefetchQuery{
			// Dense vector search prefetch
			{
				Query:  qdrant.NewQueryDense(vector),
				Using:  nil, // Use default (unnamed) vector
				Filter: &filter,
				Limit:  &limit,
			},
			// Sparse vector search prefetch
			{
				Query:  createSparseQuery(sparse),
				Using:  qdrant.PtrOf("sparse_vector"), // Use sparse vector field
				Filter: &filter,
				Limit:  &limit,
			},
		}

		query = qdrant.QueryPoints{
			CollectionName: collection,
			Query:          qdrant.NewQueryFusion(qdrant.Fusion_RRF), // Use Reciprocal Rank Fusion
			Prefetch:       prefetchQueries,
			Limit:          &limit,
			ScoreThreshold: &scoreThreshold,
			Filter:         &filter,
			WithVectors:    qdrant.NewWithVectorsEnable(false),
			WithPayload:    qdrant.NewWithPayloadEnable(true),
		}
	} else {
		// DENSE-ONLY SEARCH: Simplified approach
		query = qdrant.QueryPoints{
			CollectionName: collection,
			Query:          qdrant.NewQueryDense(vector),
			Limit:          &limit,
			ScoreThreshold: &scoreThreshold,
			Filter:         &filter,
			WithVectors:    qdrant.NewWithVectorsEnable(false),
			WithPayload:    qdrant.NewWithPayloadEnable(true),
		}
	}

	logging.Log.Debugf(&logging.ContextMap{}, "kapatil: Example Similarity search Query to Qdrant %s", query)
	scoredPoints, err := client.Query(context.TODO(), &query)
	if err != nil {
		logPanic(logCtx, "error in qdrant query: %q", err)
	}

	// Transform results
	logging.Log.Debugf(&logging.ContextMap{}, "kapatil: Got %d points from qdrant query", len(scoredPoints))

	dbResponses := make([]sharedtypes.ExampleDbResponse, len(scoredPoints))
	for i, scoredPoint := range scoredPoints {
		logging.Log.Debugf(&logging.ContextMap{}, "Result #%d:", i+1)
		logging.Log.Debugf(&logging.ContextMap{}, "Similarity score: %v", scoredPoint.Score)
		logging.Log.Debugf(&logging.ContextMap{}, "Similarity score: %v", scoredPoint.Id)

		dbResponse, err := qdrant_utils.QdrantPayloadToType[sharedtypes.ExampleDbResponse](scoredPoint.GetPayload())
		// Add the result to the list
		if err != nil {
		}
		dbResponses[i] = dbResponse
		//logging.Log.Debugf(&logging.ContextMap{}, "Similarity element name: %v", dbResponse.Name)
		logging.Log.Debugf(&logging.ContextMap{}, "Similarity text: %v", dbResponse.Text)
	}
	return dbResponses
}

// Helper function to create sparse query from map[uint]float32
func createSparseQuery(sparseVector map[uint]float32) *qdrant.Query {
	if len(sparseVector) == 0 {
		return nil
	}

	indices := make([]uint32, 0, len(sparseVector))
	values := make([]float32, 0, len(sparseVector))

	for idx, val := range sparseVector {
		indices = append(indices, uint32(idx))
		values = append(values, val)
	}

	return qdrant.NewQuerySparse(indices, values)
}

// GetListCollections retrieves the list of collections from the KnowledgeDB.
//
// Tags:
//   - @displayName: List Collections
//
// The function returns the list of collections.
//
// Parameters:
//   - knowledgeDbEndpoint: the KnowledgeDB endpoint
//
// Returns:
//   - collectionsList: the list of collections
func GetListCollections() (collectionsList []string) {
	logCtx := &logging.ContextMap{}
	client, err := qdrant_utils.QdrantClient()
	if err != nil {
		logPanic(logCtx, "unable to create qdrant client: %q", err)
	}

	collectionsList, err = client.ListCollections(context.TODO())
	if err != nil {
		logPanic(logCtx, "unable to list qdrant collections: %q", err)
	}
	return collectionsList
}

// RetrieveDependencies retrieves the dependencies of the specified source node.
//
// The function returns the list of dependencies.
//
// Tags:
//   - @displayName: Retrieve Dependencies
//
// Parameters:
//   - relationshipName: the name of the relationship to retrieve dependencies for.
//   - relationshipDirection: the direction of the relationship to retrieve dependencies for.
//   - sourceDocumentId: the document ID of the source node.
//   - nodeTypesFilter: filter based on node types.
//   - maxHopsNumber: maximum number of hops to traverse.
//
// Returns:
//   - dependenciesIds: the list of dependencies
func RetrieveDependencies(
	relationshipName string,
	relationshipDirection string,
	sourceDocumentId string,
	nodeTypesFilter sharedtypes.DbArrayFilter,
	maxHopsNumber int) (dependenciesIds []string) {
	ctx := &logging.ContextMap{}
	dependenciesIds, err := graphdb.GraphDbDriver.RetrieveDependencies(
		ctx,
		relationshipName,
		relationshipDirection,
		sourceDocumentId,
		nodeTypesFilter,
		[]string{},
		maxHopsNumber,
	)
	if err != nil {
		logPanic(nil, "unable to retrieve dependencies: %q", err)
	}
	return dependenciesIds
}

// AddGraphDbParameter adds a new GraphDbParameter to a map[string]GraphDbParameter
//
// Tags:
//   - @displayName: Add Graph DB Parameter
//
// Parameters:
//   - parameters: the existing collection of parameters
//   - name: the name of the new parameter
//   - value: the value of the new parameter
//   - paramType: the type of the new parameter
//
// Returns:
//   - The original parameters with the new one added
func AddGraphDbParameter(parameters aali_graphdb.ParameterMap, name string, value string, paramType string) aali_graphdb.ParameterMap {
	valType := sharedtypes.GraphDbValueType(strings.ToLower(paramType))
	val, err := valType.Parse(value)
	if err != nil {
		logPanic(nil, "could not build graph DB parameter: %v", err)
	}
	parameters[name] = val
	return parameters
}

// GeneralGraphDbQuery executes the given Cypher query and returns the response.
//
// The function returns the graph db response.
//
// Tags:
//   - @displayName: General Graph DB Query
//
// Parameters:
//   - query: the Cypher query to be executed.
//   - parameters: parameters to pass to the query during execution
//
// Returns:
//   - databaseResponse: the graph db response
func GeneralGraphDbQuery(query string, parameters aali_graphdb.ParameterMap) []map[string]any {
	// Initialize the graph database.
	err := graphdb.Initialize(config.GlobalConfig.GRAPHDB_ADDRESS)
	if err != nil {
		logPanic(nil, "error initializing graphdb: %v", err)
	}
	res, err := graphdb.GraphDbDriver.WriteCypherQuery(query, parameters)
	if err != nil {
		logPanic(nil, "error executing cypher query: %q", err)
	}
	return res
}

// GeneralQuery performs a general query in the KnowledgeDB.
//
// The function returns the query results.
//
// Tags:
//   - @displayName: Query
//
// Parameters:
//   - collectionName: the name of the collection to which the data objects will be added.
//   - maxRetrievalCount: the maximum number of results to be retrieved.
//   - outputFields: the fields to be included in the output.
//   - filters: the filter for the query.
//
// Returns:
//   - databaseResponse: the query results
func GeneralQuery(collectionName string, maxRetrievalCount int, outputFields []string, filters sharedtypes.DbFilters) (databaseResponse []sharedtypes.DbResponse) {
	logCtx := &logging.ContextMap{}
	client, err := qdrant_utils.QdrantClient()
	if err != nil {
		logPanic(logCtx, "unable to create qdrant client: %q", err)
	}

	// perform the qdrant query
	limit := uint64(maxRetrievalCount)
	filter := qdrant_utils.DbFiltersAsQdrant(filters)
	query := qdrant.QueryPoints{
		CollectionName: collectionName,
		Limit:          &limit,
		Filter:         filter,
		WithVectors:    qdrant.NewWithVectorsEnable(false),
		WithPayload:    qdrant.NewWithPayloadInclude(outputFields...),
	}
	scoredPoints, err := client.Query(context.TODO(), &query)
	if err != nil {
		logPanic(logCtx, "error in qdrant query: %q", err)
	}
	logging.Log.Debugf(logCtx, "Got %d points from qdrant query", len(scoredPoints))

	// convert to aali type
	databaseResponse = make([]sharedtypes.DbResponse, len(scoredPoints))
	for i, scoredPoint := range scoredPoints {

		dbResponse, err := qdrant_utils.QdrantPayloadToType[sharedtypes.DbResponse](scoredPoint.Payload)
		if err != nil {
			logPanic(logCtx, "error converting qdrant payload to dbResponse: %q", err)
		}
		databaseResponse[i] = dbResponse
	}
	return databaseResponse
}

// SimilaritySearch performs a similarity search in the KnowledgeDB.
//
// The function returns the similarity search results.
//
// Tags:
//   - @displayName: Similarity Search (Filtered)
//
// Parameters:
//   - collectionName: the name of the collection to which the data objects will be added.
//   - embeddedVector: the embedded vector used for searching.
//   - maxRetrievalCount: the maximum number of results to be retrieved.
//   - outputFields: the fields to be included in the output.
//   - filters: the filter for the query.
//   - minScore: the minimum score filter.
//   - getLeafNodes: flag to indicate whether to retrieve all the leaf nodes in the result node branch.
//   - getSiblings: flag to indicate whether to retrieve the previous and next node to the result nodes.
//   - getParent: flag to indicate whether to retrieve the parent object.
//   - getChildren: flag to indicate whether to retrieve the children objects.
//
// Returns:
//   - databaseResponse: the similarity search results
func SimilaritySearch(
	collectionName string,
	embeddedVector []float32,
	maxRetrievalCount int,
	filters sharedtypes.DbFilters,
	minScore float64,
	getLeafNodes bool,
	getSiblings bool,
	getParent bool,
	getChildren bool) (databaseResponse []sharedtypes.DbResponse) {
	logCtx := &logging.ContextMap{}
	client, err := qdrant_utils.QdrantClient()
	if err != nil {
		logPanic(logCtx, "unable to create qdrant client: %q", err)
	}

	// perform the qdrant query
	limit := uint64(maxRetrievalCount)
	scoreThreshold := float32(minScore)
	query := qdrant.QueryPoints{
		CollectionName: collectionName,
		Query:          qdrant.NewQueryDense(embeddedVector),
		Limit:          &limit,
		ScoreThreshold: &scoreThreshold,
		Filter:         qdrant_utils.DbFiltersAsQdrant(filters),
		WithVectors:    qdrant.NewWithVectorsEnable(false),
		WithPayload:    qdrant.NewWithPayloadEnable(true),
	}
	scoredPoints, err := client.Query(context.TODO(), &query)
	if err != nil {
		logPanic(logCtx, "error in qdrant query: %q", err)
	}
	logging.Log.Debugf(logCtx, "Got %d points from qdrant query", len(scoredPoints))

	// convert to aali type
	databaseResponse = make([]sharedtypes.DbResponse, len(scoredPoints))
	for i, scoredPoint := range scoredPoints {

		dbResponse, err := qdrant_utils.QdrantPayloadToType[sharedtypes.DbResponse](scoredPoint.Payload)
		if err != nil {
			logPanic(logCtx, "error converting qdrant payload to dbResponse: %q", err)
		}
		id, err := uuid.Parse(scoredPoint.Id.GetUuid())
		if err != nil {
			logPanic(logCtx, "point ID is not parseable as a UUID: %v", err)
		}
		dbResponse.Guid = id
		databaseResponse[i] = dbResponse
	}

	// get related nodes if requested
	if getLeafNodes {
		logging.Log.Debugf(logCtx, "getting leaf nodes")
		err := qdrant_utils.RetrieveLeafNodes(logCtx, client, collectionName, &databaseResponse)
		if err != nil {
			logPanic(logCtx, "error getting leaf nodes: %q", err)
		}
	}
	if getSiblings {
		logging.Log.Debugf(logCtx, "getting sibling nodes")
		err := qdrant_utils.RetrieveDirectSiblingNodes(logCtx, client, collectionName, &databaseResponse)
		if err != nil {
			logPanic(logCtx, "error getting sibling nodes: %q", err)
		}
	}
	if getParent {
		logging.Log.Debugf(logCtx, "getting parent nodes")
		err := qdrant_utils.RetrieveParentNodes(logCtx, client, collectionName, &databaseResponse)
		if err != nil {
			logPanic(logCtx, "error getting parent nodes: %q", err)
		}
	}
	if getChildren {
		logging.Log.Debugf(logCtx, "getting child nodes")
		err := qdrant_utils.RetrieveChildNodes(logCtx, client, collectionName, &databaseResponse)
		if err != nil {
			logPanic(logCtx, "error getting child nodes: %q", err)
		}
	}
	return databaseResponse
}

// CreateKeywordsDbFilter creates a keywords filter for the KnowledgeDB.
//
// The function returns the keywords filter.
//
// Tags:
//   - @displayName: Keywords Filter
//
// Parameters:
//   - keywords: the keywords to be used for the filter
//   - needAll: flag to indicate whether all keywords are needed
//
// Returns:
//   - databaseFilter: the keywords filter
func CreateKeywordsDbFilter(keywords []string, needAll bool) (databaseFilter sharedtypes.DbArrayFilter) {
	var keywordsFilters sharedtypes.DbArrayFilter

	// -- Add the keywords filter if needed
	if len(keywords) > 0 {
		keywordsFilters = createDbArrayFilter(keywords, needAll)
	}

	return keywordsFilters
}

// CreateTagsDbFilter creates a tags filter for the KnowledgeDB.
//
// The function returns the tags filter.
//
// Tags:
//   - @displayName: Tags Filter
//
// Parameters:
//   - tags: the tags to be used for the filter
//   - needAll: flag to indicate whether all tags are needed
//
// Returns:
//   - databaseFilter: the tags filter
func CreateTagsDbFilter(tags []string, needAll bool) (databaseFilter sharedtypes.DbArrayFilter) {
	var tagsFilters sharedtypes.DbArrayFilter

	// -- Add the tags filter if needed
	if len(tags) > 0 {
		tagsFilters = createDbArrayFilter(tags, needAll)
	}

	return tagsFilters
}

// CreateMetadataDbFilter creates a metadata filter for the KnowledgeDB.
//
// The function returns the metadata filter.
//
// Tags:
//   - @displayName: Metadata Filter
//
// Parameters:
//   - fieldName: the name of the field
//   - fieldType: the type of the field
//   - filterData: the filter data
//   - needAll: flag to indicate whether all data is needed
//
// Returns:
//   - databaseFilter: the metadata filter
func CreateMetadataDbFilter(fieldName string, fieldType string, filterData []string, needAll bool) (databaseFilter sharedtypes.DbJsonFilter) {
	return createDbJsonFilter(fieldName, fieldType, filterData, needAll)
}

// CreateDbFilter creates a filter for the KnowledgeDB.
//
// The function returns the filter.
//
// Tags:
//   - @displayName: Create Filter
//
// Parameters:
//   - guid: the guid filter
//   - documentId: the document ID filter
//   - documentName: the document name filter
//   - level: the level filter
//   - tags: the tags filter
//   - keywords: the keywords filter
//   - metadata: the metadata filter
//
// Returns:
//   - databaseFilter: the filter
func CreateDbFilter(
	guid []string,
	documentId []string,
	documentName []string,
	level []string,
	tags sharedtypes.DbArrayFilter,
	keywords sharedtypes.DbArrayFilter,
	metadata []sharedtypes.DbJsonFilter) (databaseFilter sharedtypes.DbFilters) {
	var filters sharedtypes.DbFilters

	// -- Add the guid filter if needed
	if len(guid) > 0 {
		filters.GuidFilter = guid
	}

	// -- Add the document ID filter if needed
	if len(documentId) > 0 {
		filters.DocumentIdFilter = documentId
	}

	// -- Add the document name filter if needed
	if len(documentName) > 0 {
		filters.DocumentNameFilter = documentName
	}

	// -- Add the level filter if needed
	if len(level) > 0 {
		filters.LevelFilter = level
	}

	// -- Add the tags filter if needed
	if len(tags.FilterData) > 0 {
		filters.TagsFilter = tags
	}

	// -- Add the keywords filter if needed
	if len(keywords.FilterData) > 0 {
		filters.KeywordsFilter = keywords
	}

	// -- Add the metadata filter if needed
	if len(metadata) > 0 {
		filters.MetadataFilter = metadata
	}

	return filters
}

// AddDataRequest sends a request to the add_data endpoint.
//
// Tags:
//   - @displayName: Add Data
//
// Parameters:
//   - collectionName: name of the collection the request is sent to.
//   - data: the data to add.
func AddDataRequest(collectionName string, documentData []sharedtypes.DbData) {
	points := make([]*qdrant.PointStruct, len(documentData))
	for i, doc := range documentData {
		id := qdrant.NewIDUUID(doc.Guid.String())
		vector := qdrant.NewVectorsDense(doc.Embedding)
		payload, err := qdrant_utils.ToQdrantPayload(doc)
		if err != nil {
			logPanic(nil, "unable to transform document data to json: %q", err)
		}
		delete(payload, "guid")
		delete(payload, "embedding")
		points[i] = &qdrant.PointStruct{
			Id:      id,
			Vectors: vector,
			Payload: payload,
		}
	}

	client, err := qdrant_utils.QdrantClient()
	if err != nil {
		logPanic(nil, "unable to create qdrant client: %q", err)
	}

	ctx := context.TODO()

	resp, err := client.Upsert(ctx, &qdrant.UpsertPoints{
		CollectionName: collectionName,
		Points:         points,
		Wait:           qdrant.PtrOf(true),
	})
	if err != nil {
		logPanic(nil, "failed to insert data: %q", err)
	}
	logging.Log.Debugf(&logging.ContextMap{}, "successfully upserted %d points into qdrant collection %q: %q", len(points), collectionName, resp.GetStatus())
}

// CreateCollectionRequest sends a request to the collection endpoint.
//
// Tags:
//   - @displayName: Create Collection
//
// Parameters:
//   - collectionName: the name of the collection to create.
//   - vectorSize: the length of the vector S
//   - vectorDistance: the vector similarity distance algorithm to use for the vector index (cosine, dot, euclid, manhattan)
func CreateCollectionRequest(collectionName string, vectorSize uint64, vectorDistance string) {
	logCtx := &logging.ContextMap{}

	client, err := qdrant_utils.QdrantClient()
	if err != nil {
		logPanic(logCtx, "unable to create qdrant client: %q", err)
	}

	ctx := context.TODO()

	// check if collection already exists
	collectionExists, err := client.CollectionExists(ctx, collectionName)
	if err != nil {
		logPanic(logCtx, "unable to determine if collection already exists: %v", err)
	}
	if collectionExists {
		logging.Log.Debugf(logCtx, "collection %q already exists, skipping creation", collectionName)
		return
	}

	// create the collection
	err = client.CreateCollection(ctx, &qdrant.CreateCollection{
		CollectionName: collectionName,
		VectorsConfig: qdrant.NewVectorsConfig(&qdrant.VectorParams{
			Size:     vectorSize,
			Distance: qdrant_utils.VectorDistance(vectorDistance),
		}),
	})
	if err != nil {
		logPanic(logCtx, "failed to create collection: %q", err)
	}
	logging.Log.Debugf(logCtx, "Created collection: %s", collectionName)

	// now create the default indexes (these are the things that other knowledgedb functions filter/search on)
	// does ID need to be indexed?
	indexes := []struct {
		name      string
		fieldType qdrant.FieldType
	}{
		{"level", qdrant.FieldType_FieldTypeKeyword},
		{"keywords", qdrant.FieldType_FieldTypeKeyword},
		{"document_id", qdrant.FieldType_FieldTypeKeyword},
		{"tags", qdrant.FieldType_FieldTypeKeyword},
	}
	for _, index := range indexes {
		request := qdrant.CreateFieldIndexCollection{
			CollectionName: collectionName,
			FieldName:      index.name,
			FieldType:      &index.fieldType,
		}
		res, err := client.CreateFieldIndex(ctx, &request)
		if err != nil {
			logPanic(logCtx, "error creating payload index on %q: %v", index.name, err)
		}
		logging.Log.Debugf(logCtx, "created payload index on %q: %q", index.name, res.Status)
	}
}<|MERGE_RESOLUTION|>--- conflicted
+++ resolved
@@ -45,14 +45,9 @@
 // Parameters:
 //   - elementName - string
 //   - elementType - string
-<<<<<<< HEAD
-// TODO: Move to pyaedt.go file 
-func PyaedtGetElementContextFromGraphDb(dbResponse sharedtypes.ApiDbResponse) (exampleNames []string , parameters []string, returnTypes []string, pyaedtGroupCaller string){
-=======
 //
 // TODO: Move to pyaedt.go file
 func PyaedtGetElementContextFromGraphDb(dbResponse sharedtypes.ApiDbResponse) (exampleNames []string, parameters []string, returnTypes []string, pyaedtGroupCaller string) {
->>>>>>> 333852a6
 	ctx := &logging.ContextMap{}
 	err := graphdb.Initialize(config.GlobalConfig.GRAPHDB_ADDRESS)
 	if err != nil {
@@ -61,7 +56,6 @@
 	// kapatil : instead of element names, can we use GUID ?
 	// Assuming this is a single entry point
 	//if len(dbResponse) > 0 {
-<<<<<<< HEAD
 		elementType := dbResponse.Type
 		elementName := dbResponse.Name
 		logging.Log.Debugf(ctx, "reading entry points %s of type %s", elementName, elementType)
@@ -97,44 +91,15 @@
 		}
 		// Get Parameters
 		parameters, err = graphdb.GraphDbDriver.GetParametersFromCodeGenerationElement(elementType, elementName)
-=======
-	elementType := dbResponse.Type
-	elementName := dbResponse.Name
-	logging.Log.Debugf(ctx, "reading entry points %s of type %s", elementName, elementType)
-
-	// Get pyaedt group
-	// if element type = method -> go to class -> check isPyaedtGroup
-	// if element type = class -> check isPyaedtGroup
-	pGroup, err := graphdb.GraphDbDriver.GetPyaedtGroupFromCodeGenerationElement(elementType, elementName)
-	if err != nil {
-		logPanic(ctx, "error Getting pyaedtGroup from code generation element: %v", err)
-	} else {
-
-		pyaedtGroupCaller, err := graphdb.GraphDbDriver.GetPyaedtGroupCaller(pGroup)
->>>>>>> 333852a6
 		if err != nil {
 			logPanic(ctx, "error Getting pyaedtGroup Caller from code generation element: %v", err)
 		}
-<<<<<<< HEAD
 		if len(parameters) > 0 {
 			for ex, _ := range parameters {
 				logging.Log.Debugf(ctx, "Reading parameters %s", ex)
-	        	}   
-	        } else {
+	        }   
+	    } else {
 			logging.Log.Debugf(ctx, "GetParameters: No db points for this entry point")
-=======
-		logging.Log.Debugf(ctx, "PyaedtCaller Type %s", pyaedtGroupCaller)
-
-	}
-
-	//exampleNames, err := graphdb.GraphDbDriver.GetExamplesFromCodeGenerationElement(elementType, elementName)
-	//if err != nil {
-	//	logPanic(ctx, "error Getting examples from code generation element: %v", err)
-	//}
-	if len(exampleNames) > 0 {
-		for ex, _ := range exampleNames {
-			logging.Log.Debugf(ctx, "Reading examples %s", ex)
->>>>>>> 333852a6
 		}
 	} else {
 		logging.Log.Debugf(ctx, "GetExamplesFromGraphDB: No db points for this entry point")
@@ -148,35 +113,17 @@
 		for ex, _ := range parameters {
 			logging.Log.Debugf(ctx, "Reading parameters %s", ex)
 		}
-<<<<<<< HEAD
 		if len(returnTypes) > 0 {
 			for ex, _ := range returnTypes {
 				logging.Log.Debugf(ctx, "Reading returnTypes %s", ex)
 	        	}   
 	        } else {
 			logging.Log.Debugf(ctx, "GetReturnTypes: No db points for this entry point")
-=======
-	} else {
-		logging.Log.Debugf(ctx, "GetParameters: No db points for this entry point")
-	}
-
-	// Get Return types
-	returnTypes, err = graphdb.GraphDbDriver.GetReturnTypeFromCodeGenerationElement(elementType, elementName)
-	if err != nil {
-		logPanic(ctx, "error Getting return types  from code generation element: %v", err)
-	}
-	if len(returnTypes) > 0 {
-		for ex, _ := range returnTypes {
-			logging.Log.Debugf(ctx, "Reading returnTypes %s", ex)
->>>>>>> 333852a6
-		}
-	} else {
-		logging.Log.Debugf(ctx, "GetReturnTypes: No db points for this entry point")
-	}
-
+		}
 	//} else {
-	//	logging.Log.Debugf(ctx, "No entry point to graph DB found, Will skip context addition")
+	//	logging.Log.Debugf(ctx, "GetReturnTypes: No db points for this entry point")
 	//}
+
 	return exampleNames, parameters, returnTypes, pyaedtGroupCaller
 }
 
@@ -195,12 +142,8 @@
 	if err != nil {
 		logPanic(nil, "error initializing graphdb: %v", err)
 	}
-<<<<<<< HEAD
-        elementParams := make(map[string][]string) // todo; not sure how to use it
-=======
 
 	elementParams := make(map[string][]string) // todo; not sure how to use it
->>>>>>> 333852a6
 	elementReturns := make(map[string][]string)
 	// kapatil : instead of element names, can we use GUID ?
 	// Assuming this is a single entry point
@@ -209,14 +152,9 @@
 		elementName := dbResponse.Name
 		elementParentClass := dbResponse.ParentClass
 		logging.Log.Debugf(ctx, "Reading entry points %s of type %s", elementName, elementType)
-<<<<<<< HEAD
-		tempPrompt := "Possibly make use of this method "
-		tempPrompt +=  elementName 
-=======
 
 		tempPrompt := "Possibly make use of this method "
 		tempPrompt += elementName
->>>>>>> 333852a6
 		tempPrompt += "."
 		// Hardcode PyaedtGroups for some classes
 		if elementParentClass == "ansys.aedt.core.Hfss" {
@@ -246,17 +184,6 @@
 				tempPrompt += r
 				tempPrompt += " "
 			}
-<<<<<<< HEAD
-			tempPrompt += "." 
-		
-		}
-		if dbResponse.PyaedtGroup != pyaedtGroupCallerType {
-			if pyaedtGroupCallerType != "Pyaedt_Application" {
-				tempPrompt += "To call this function a pyaedt application or solver object like Desktop, HFSS,Maxwell, Circuit,Q3d, etc should be passed as an argument..\n" 
-			}
-		} else {
-			tempPrompt += "To call this function you will need to create or reuse a pyaedt application or solver object like Dekstop,HFSS,Maxwell, Circuit,Q3d,etc.\n" 
-=======
 			tempPrompt += "."
 
 		}
@@ -266,7 +193,6 @@
 			}
 		} else {
 			tempPrompt += "To call this function you will need to create or reuse a pyaedt application or solver object like Dekstop,HFSS,Maxwell, Circuit,Q3d,etc.\n"
->>>>>>> 333852a6
 		}
 		logging.Log.Debugf(ctx, "kapatil: Create Context prompt draft: %s", tempPrompt)
 		elementContexts = append(elementContexts, tempPrompt)
@@ -597,14 +523,9 @@
 		//logging.Log.Debugf(&logging.ContextMap{}, "Similarity element name: %v", dbResponse.Name)
 		//logging.Log.Debugf(&logging.ContextMap{}, "Similarity pyaedt_group: %v", dbResponse.PyaedtGroup)
 	}
-<<<<<<< HEAD
-        simElementLogLine := strings.Join(eleNamesOut, ",")
-        logging.Log.Debugf(&logging.ContextMap{}, "Similarity elemnts: %s", simElementLogLine)
-=======
->>>>>>> 333852a6
 
 	simElementLogLine := strings.Join(eleNamesOut, ",")
-	logging.Log.Debugf(&logging.ContextMap{}, "Similarity elemnts: %s", simElementLogLine)
+	logging.Log.Debugf(&logging.ContextMap{}, "Similarity elements: %s", simElementLogLine)
 
 	return dbResponses
 }
