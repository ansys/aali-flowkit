--- conflicted
+++ resolved
@@ -18,11 +18,8 @@
 	"syscall"
 	"time"
 
-<<<<<<< HEAD
 	"github.com/ansys/allie-flowkit/pkg/internalstates"
 	"github.com/ansys/allie-flowkit/pkg/privatefunctions/codegeneration"
-=======
->>>>>>> 0b0334c3
 	"github.com/ansys/allie-sharedtypes/pkg/config"
 	"github.com/ansys/allie-sharedtypes/pkg/logging"
 	"github.com/ansys/allie-sharedtypes/pkg/sharedtypes"
@@ -392,12 +389,7 @@
 					stopListener = false
 					continue
 				default:
-<<<<<<< HEAD
-					logging.Log.Warn(internalstates.Ctx, "Response with unsupported value for 'Type' property received from allie-llm. Ignoring...")
-					continue
-=======
 					logging.Log.Warn(&logging.ContextMap{}, "Response with unsupported value for 'Type' property received from allie-llm. Ignoring...")
->>>>>>> 0b0334c3
 				}
 				// Send the response to the channel
 				responseChannel <- response
