--- conflicted
+++ resolved
@@ -26,7 +26,6 @@
 	"context"
 	"fmt"
 	"strings"
-	"time"
 
 	"github.com/ansys/aali-flowkit/pkg/privatefunctions/graphdb"
 	qdrant_utils "github.com/ansys/aali-flowkit/pkg/privatefunctions/qdrant"
@@ -266,15 +265,9 @@
 //
 // Returns:
 //   - databaseResponse: the graph db response
-<<<<<<< HEAD
-func GeneralGraphDbQuery(query string, parameters aali_graphdb.ParameterMap, dbname string) []map[string]any {
-	// Initialize the graph database.
-	logging.Log.Infof(nil, "starting of the flow time %v", time.Now().Format(time.RFC3339))
-=======
 func GeneralGraphDbQuery(dbname string, query string, parameters aali_graphdb.ParameterMap) []map[string]any {
 	// Initialize the graph database.
 	dbname = graphDbNameOrDefault(dbname)
->>>>>>> 4220fa75
 	err := graphdb.Initialize(config.GlobalConfig.GRAPHDB_ADDRESS, dbname)
 	if err != nil {
 		logPanic(nil, "error initializing graphdb: %v", err)
