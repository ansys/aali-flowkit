--- conflicted
+++ resolved
@@ -80,10 +80,7 @@
     var es []string
     es = strings.Split(msg, msgType)
     if len(es) > 1 {
-<<<<<<< HEAD
 	    es = es[:len(es)-1]
-=======
->>>>>>> 333852a6
 	    for _, e:= range es {
 	        if strings.Contains(e, "py:") {
 	            lineNos = append(lineNos, strings.Split(e, "py:")[1])
@@ -107,10 +104,6 @@
 		}
 	}
 	// Errors
-<<<<<<< HEAD
-	logging.Log.Debugf(&logging.ContextMap{}, "errStr = %v", errStr)
-=======
->>>>>>> 333852a6
 	errMsg, errLine := parseMessageForType("error:", errStr)
 	if len(errMsg) == 0 {
 		return "" // empty prompt, no error found
@@ -814,12 +807,9 @@
 
 
 func GetLatestApiSignaturesForApis(inputs []string) (ApiSignatures []string) {
-<<<<<<< HEAD
 	if len(inputs) == 0 {
 		return
 	}
-=======
->>>>>>> 333852a6
 	ctx := &logging.ContextMap{}
 	err := graphdb.Initialize(config.GlobalConfig.GRAPHDB_ADDRESS)
 	if err != nil {
